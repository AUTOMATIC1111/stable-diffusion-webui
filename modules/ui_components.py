import gradio as gr


class FormComponent:
    def get_expected_parent(self):
        return gr.components.Form


gr.Dropdown.get_expected_parent = FormComponent.get_expected_parent


class ToolButton(FormComponent, gr.Button):
    """Small button with single emoji as text, fits inside gradio forms"""

    def __init__(self, *args, **kwargs):
        classes = kwargs.pop("elem_classes", [])
        super().__init__(*args, elem_classes=["tool", *classes], **kwargs)

    def get_block_name(self):
        return "button"


class FormRow(FormComponent, gr.Row):
    """Same as gr.Row but fits inside gradio forms"""

    def get_block_name(self):
        return "row"


class FormColumn(FormComponent, gr.Column):
    """Same as gr.Column but fits inside gradio forms"""

    def get_block_name(self):
        return "column"


class FormGroup(FormComponent, gr.Group):
    """Same as gr.Row but fits inside gradio forms"""
   
    def get_block_name(self):
        return "group"


class FormHTML(FormComponent, gr.HTML):
    """Same as gr.HTML but fits inside gradio forms"""

    def get_block_name(self):
        return "html"


class FormColorPicker(FormComponent, gr.ColorPicker):
    """Same as gr.ColorPicker but fits inside gradio forms"""

    def get_block_name(self):
        return "colorpicker"


class DropdownMulti(FormComponent, gr.Dropdown):
    """Same as gr.Dropdown but always multiselect"""
    def __init__(self, **kwargs):
        super().__init__(multiselect=True, **kwargs)

    def get_block_name(self):
        return "dropdown"

<<<<<<< HEAD
    
   
=======

class DropdownEditable(FormComponent, gr.Dropdown):
    """Same as gr.Dropdown but allows editing value"""
    def __init__(self, **kwargs):
        super().__init__(allow_custom_value=True, **kwargs)

    def get_block_name(self):
        return "dropdown"


>>>>>>> 8ea43f4f
<|MERGE_RESOLUTION|>--- conflicted
+++ resolved
@@ -1,80 +1,74 @@
-import gradio as gr
-
-
-class FormComponent:
-    def get_expected_parent(self):
-        return gr.components.Form
-
-
-gr.Dropdown.get_expected_parent = FormComponent.get_expected_parent
-
-
-class ToolButton(FormComponent, gr.Button):
-    """Small button with single emoji as text, fits inside gradio forms"""
-
-    def __init__(self, *args, **kwargs):
-        classes = kwargs.pop("elem_classes", [])
-        super().__init__(*args, elem_classes=["tool", *classes], **kwargs)
-
-    def get_block_name(self):
-        return "button"
-
-
-class FormRow(FormComponent, gr.Row):
-    """Same as gr.Row but fits inside gradio forms"""
-
-    def get_block_name(self):
-        return "row"
-
-
-class FormColumn(FormComponent, gr.Column):
-    """Same as gr.Column but fits inside gradio forms"""
-
-    def get_block_name(self):
-        return "column"
-
-
-class FormGroup(FormComponent, gr.Group):
-    """Same as gr.Row but fits inside gradio forms"""
-   
-    def get_block_name(self):
-        return "group"
-
-
-class FormHTML(FormComponent, gr.HTML):
-    """Same as gr.HTML but fits inside gradio forms"""
-
-    def get_block_name(self):
-        return "html"
-
-
-class FormColorPicker(FormComponent, gr.ColorPicker):
-    """Same as gr.ColorPicker but fits inside gradio forms"""
-
-    def get_block_name(self):
-        return "colorpicker"
-
-
-class DropdownMulti(FormComponent, gr.Dropdown):
-    """Same as gr.Dropdown but always multiselect"""
-    def __init__(self, **kwargs):
-        super().__init__(multiselect=True, **kwargs)
-
-    def get_block_name(self):
-        return "dropdown"
-
-<<<<<<< HEAD
-    
-   
-=======
-
-class DropdownEditable(FormComponent, gr.Dropdown):
-    """Same as gr.Dropdown but allows editing value"""
-    def __init__(self, **kwargs):
-        super().__init__(allow_custom_value=True, **kwargs)
-
-    def get_block_name(self):
-        return "dropdown"
-
-
->>>>>>> 8ea43f4f
+import gradio as gr
+
+
+class FormComponent:
+    def get_expected_parent(self):
+        return gr.components.Form
+
+
+gr.Dropdown.get_expected_parent = FormComponent.get_expected_parent
+
+
+class ToolButton(FormComponent, gr.Button):
+    """Small button with single emoji as text, fits inside gradio forms"""
+
+    def __init__(self, *args, **kwargs):
+        classes = kwargs.pop("elem_classes", [])
+        super().__init__(*args, elem_classes=["tool", *classes], **kwargs)
+
+    def get_block_name(self):
+        return "button"
+
+
+class FormRow(FormComponent, gr.Row):
+    """Same as gr.Row but fits inside gradio forms"""
+
+    def get_block_name(self):
+        return "row"
+
+
+class FormColumn(FormComponent, gr.Column):
+    """Same as gr.Column but fits inside gradio forms"""
+
+    def get_block_name(self):
+        return "column"
+
+
+class FormGroup(FormComponent, gr.Group):
+    """Same as gr.Row but fits inside gradio forms"""
+   
+    def get_block_name(self):
+        return "group"
+
+
+class FormHTML(FormComponent, gr.HTML):
+    """Same as gr.HTML but fits inside gradio forms"""
+
+    def get_block_name(self):
+        return "html"
+
+
+class FormColorPicker(FormComponent, gr.ColorPicker):
+    """Same as gr.ColorPicker but fits inside gradio forms"""
+
+    def get_block_name(self):
+        return "colorpicker"
+
+
+class DropdownMulti(FormComponent, gr.Dropdown):
+    """Same as gr.Dropdown but always multiselect"""
+    def __init__(self, **kwargs):
+        super().__init__(multiselect=True, **kwargs)
+
+    def get_block_name(self):
+        return "dropdown"
+
+
+class DropdownEditable(FormComponent, gr.Dropdown):
+    """Same as gr.Dropdown but allows editing value"""
+    def __init__(self, **kwargs):
+        super().__init__(allow_custom_value=True, **kwargs)
+
+    def get_block_name(self):
+        return "dropdown"
+