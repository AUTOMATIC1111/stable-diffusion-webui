--- conflicted
+++ resolved
@@ -1,332 +1,327 @@
-from __future__ import annotations
-import math
-import os
-
-import numpy as np
-from PIL import Image
-
-import torch
-import tqdm
-
-from typing import Callable, List, OrderedDict, Tuple
-from functools import partial
-from dataclasses import dataclass
-
-from modules import processing, shared, images, devices, sd_models
-from modules.shared import opts
-import modules.gfpgan_model
-from modules.ui import plaintext_to_html
-import modules.codeformer_model
-import piexif
-import piexif.helper
-import gradio as gr
-
-
-class LruCache(OrderedDict):
-    @dataclass(frozen=True)
-    class Key:
-        image_hash: int
-        info_hash: int
-        args_hash: int
-
-    @dataclass
-    class Value:
-        image: Image.Image
-        info: str
-
-    def __init__(self, max_size: int = 5, *args, **kwargs):
-        super().__init__(*args, **kwargs)
-        self._max_size = max_size
-
-    def get(self, key: LruCache.Key) -> LruCache.Value:
-        ret = super().get(key)
-        if ret is not None:
-            self.move_to_end(key)  # Move to end of eviction list
-        return ret
-
-    def put(self, key: LruCache.Key, value: LruCache.Value) -> None:
-        self[key] = value
-        while len(self) > self._max_size:
-            self.popitem(last=False)
-
-
-cached_images: LruCache = LruCache(max_size=5)
-
-
-def run_extras(extras_mode, resize_mode, image, image_folder, input_dir, output_dir, show_extras_results, gfpgan_visibility, codeformer_visibility, codeformer_weight, upscaling_resize, upscaling_resize_w, upscaling_resize_h, upscaling_crop, extras_upscaler_1, extras_upscaler_2, extras_upscaler_2_visibility, upscale_first: bool, upscale_loop: bool):
-    devices.torch_gc()
-
-    imageArr = []
-    # Also keep track of original file names
-    imageNameArr = []
-    outputs = []
-    
-    if extras_mode == 1:
-        #convert file to pillow image
-        for img in image_folder:
-            image = Image.open(img)
-            imageArr.append(image)
-            imageNameArr.append(os.path.splitext(img.orig_name)[0])
-    elif extras_mode == 2:
-        assert not shared.cmd_opts.hide_ui_dir_config, '--hide-ui-dir-config option must be disabled'
-
-        if input_dir == '':
-            return outputs, "Please select an input directory.", ''
-        image_list = shared.listfiles(input_dir)
-        for img in image_list:
-            try:
-                image = Image.open(img)
-            except Exception:
-                continue
-            imageArr.append(image)
-            imageNameArr.append(img)
-    else:
-        imageArr.append(image)
-        imageNameArr.append(None)
-
-    if extras_mode == 2 and output_dir != '':
-        outpath = output_dir
-    else:
-        outpath = opts.outdir_samples or opts.outdir_extras_samples
-
-    # Extra operation definitions
-
-    def run_gfpgan(image: Image.Image, info: str) -> Tuple[Image.Image, str]:
-        restored_img = modules.gfpgan_model.gfpgan_fix_faces(np.array(image, dtype=np.uint8))
-        res = Image.fromarray(restored_img)
-
-        if gfpgan_visibility < 1.0:
-            res = Image.blend(image, res, gfpgan_visibility)
-
-        info += f"GFPGAN visibility:{round(gfpgan_visibility, 2)}\n"
-        return (res, info)
-
-    def run_codeformer(image: Image.Image, info: str) -> Tuple[Image.Image, str]:
-        restored_img = modules.codeformer_model.codeformer.restore(np.array(image, dtype=np.uint8), w=codeformer_weight)
-        res = Image.fromarray(restored_img)
-
-        if codeformer_visibility < 1.0:
-            res = Image.blend(image, res, codeformer_visibility)
-
-        info += f"CodeFormer w: {round(codeformer_weight, 2)}, CodeFormer visibility:{round(codeformer_visibility, 2)}\n"
-        return (res, info)
-
-    def upscale(image, scaler_index, resize, mode, resize_w, resize_h, crop, upscale_loop):
-        upscaler = shared.sd_upscalers[scaler_index]
-        res = upscaler.scaler.upscale(image, resize, upscaler.data_path, upscale_loop)
-        if mode == 1 and crop:
-            cropped = Image.new("RGB", (resize_w, resize_h))
-            cropped.paste(res, box=(resize_w // 2 - res.width // 2, resize_h // 2 - res.height // 2))
-            res = cropped
-        return res
-
-    def run_prepare_crop(image: Image.Image, info: str) -> Tuple[Image.Image, str]:
-        # Actual crop happens in run_upscalers_blend, this just sets upscaling_resize and adds info text
-        nonlocal upscaling_resize
-        if resize_mode == 1:
-            upscaling_resize = max(upscaling_resize_w/image.width, upscaling_resize_h/image.height)
-            crop_info = " (crop)" if upscaling_crop else ""
-            info += f"Resize to: {upscaling_resize_w:g}x{upscaling_resize_h:g}{crop_info}\n"
-        return (image, info)
-
-    @dataclass
-    class UpscaleParams:
-        upscaler_idx: int
-        blend_alpha: float
-
-    def run_upscalers_blend(params: List[UpscaleParams], image: Image.Image, info: str) -> Tuple[Image.Image, str]:
-        blended_result: Image.Image = None
-        image_hash: str = hash(np.array(image.getdata()).tobytes())
-        for upscaler in params:
-            upscale_args = (upscaler.upscaler_idx, upscaling_resize, resize_mode,
-<<<<<<< HEAD
-                            upscaling_resize_w, upscaling_resize_h, upscaling_crop, upscale_loop)
-            cache_key = LruCache.Key(image_hash=hash(np.array(image.getdata()).tobytes()),
-=======
-                            upscaling_resize_w, upscaling_resize_h, upscaling_crop)
-            cache_key = LruCache.Key(image_hash=image_hash,
->>>>>>> eeb07330
-                                     info_hash=hash(info),
-                                     args_hash=hash(upscale_args))
-            cached_entry = cached_images.get(cache_key)
-            if cached_entry is None:
-                res = upscale(image, *upscale_args)
-                info += f"Upscale: {round(upscaling_resize, 3)}, visibility: {upscaler.blend_alpha}, model:{shared.sd_upscalers[upscaler.upscaler_idx].name}\n"
-                cached_images.put(cache_key, LruCache.Value(image=res, info=info))
-            else:
-                res, info = cached_entry.image, cached_entry.info
-
-            if blended_result is None:
-                blended_result = res
-            else:
-                blended_result = Image.blend(blended_result, res, upscaler.blend_alpha)
-        return (blended_result, info)
-
-    # Build a list of operations to run
-    facefix_ops: List[Callable] = []
-    facefix_ops += [run_gfpgan] if gfpgan_visibility > 0 else []
-    facefix_ops += [run_codeformer] if codeformer_visibility > 0 else []
-
-    upscale_ops: List[Callable] = []
-    upscale_ops += [run_prepare_crop] if resize_mode == 1 else []
-
-    if upscaling_resize != 0:
-        step_params: List[UpscaleParams] = []
-        step_params.append(UpscaleParams(upscaler_idx=extras_upscaler_1, blend_alpha=1.0))
-        if extras_upscaler_2 != 0 and extras_upscaler_2_visibility > 0:
-            step_params.append(UpscaleParams(upscaler_idx=extras_upscaler_2, blend_alpha=extras_upscaler_2_visibility))
-
-        upscale_ops.append(partial(run_upscalers_blend, step_params))
-
-    extras_ops: List[Callable] = (upscale_ops + facefix_ops) if upscale_first else (facefix_ops + upscale_ops)
-
-    for image, image_name in zip(imageArr, imageNameArr):
-        if image is None:
-            return outputs, "Please select an input image.", ''
-        existing_pnginfo = image.info or {}
-
-        image = image.convert("RGB")
-        info = ""
-        # Run each operation on each image
-        for op in extras_ops:
-            image, info = op(image, info)
-
-        if opts.use_original_name_batch and image_name != None:
-            basename = os.path.splitext(os.path.basename(image_name))[0]
-        else:
-            basename = ''
-
-        images.save_image(image, path=outpath, basename=basename, seed=None, prompt=None, extension=opts.samples_format, info=info, short_filename=True,
-                          no_prompt=True, grid=False, pnginfo_section_name="extras", existing_info=existing_pnginfo, forced_filename=None)
-
-        if opts.enable_pnginfo:
-            image.info = existing_pnginfo
-            image.info["extras"] = info
-
-        if extras_mode != 2 or show_extras_results :
-            outputs.append(image)
-
-    devices.torch_gc()
-
-    return outputs, plaintext_to_html(info), ''
-
-def clear_cache():
-    cached_images.clear()
-
-
-def run_pnginfo(image):
-    if image is None:
-        return '', '', ''
-
-    items = image.info
-    geninfo = ''
-
-    if "exif" in image.info:
-        exif = piexif.load(image.info["exif"])
-        exif_comment = (exif or {}).get("Exif", {}).get(piexif.ExifIFD.UserComment, b'')
-        try:
-            exif_comment = piexif.helper.UserComment.load(exif_comment)
-        except ValueError:
-            exif_comment = exif_comment.decode('utf8', errors="ignore")
-
-        items['exif comment'] = exif_comment
-        geninfo = exif_comment
-
-        for field in ['jfif', 'jfif_version', 'jfif_unit', 'jfif_density', 'dpi', 'exif',
-                      'loop', 'background', 'timestamp', 'duration']:
-            items.pop(field, None)
-
-    geninfo = items.get('parameters', geninfo)
-
-    info = ''
-    for key, text in items.items():
-        info += f"""
-<div>
-<p><b>{plaintext_to_html(str(key))}</b></p>
-<p>{plaintext_to_html(str(text))}</p>
-</div>
-""".strip()+"\n"
-
-    if len(info) == 0:
-        message = "Nothing found in the image."
-        info = f"<div><p>{message}<p></div>"
-
-    return '', geninfo, info
-
-
-def run_modelmerger(primary_model_name, secondary_model_name, teritary_model_name, interp_method, multiplier, save_as_half, custom_name):
-    def weighted_sum(theta0, theta1, alpha):
-        return ((1 - alpha) * theta0) + (alpha * theta1)
-
-    def get_difference(theta1, theta2):
-        return theta1 - theta2
-
-    def add_difference(theta0, theta1_2_diff, alpha):
-        return theta0 + (alpha * theta1_2_diff)
-
-    primary_model_info = sd_models.checkpoints_list[primary_model_name]
-    secondary_model_info = sd_models.checkpoints_list[secondary_model_name]
-    teritary_model_info = sd_models.checkpoints_list.get(teritary_model_name, None)
-
-    print(f"Loading {primary_model_info.filename}...")
-    primary_model = torch.load(primary_model_info.filename, map_location='cpu')
-    theta_0 = sd_models.get_state_dict_from_checkpoint(primary_model)
-
-    print(f"Loading {secondary_model_info.filename}...")
-    secondary_model = torch.load(secondary_model_info.filename, map_location='cpu')
-    theta_1 = sd_models.get_state_dict_from_checkpoint(secondary_model)
-
-    if teritary_model_info is not None:
-        print(f"Loading {teritary_model_info.filename}...")
-        teritary_model = torch.load(teritary_model_info.filename, map_location='cpu')
-        theta_2 = sd_models.get_state_dict_from_checkpoint(teritary_model)
-    else:
-        teritary_model = None
-        theta_2 = None
-
-    theta_funcs = {
-        "Weighted sum": (None, weighted_sum),
-        "Add difference": (get_difference, add_difference),
-    }
-    theta_func1, theta_func2 = theta_funcs[interp_method]
-
-    print(f"Merging...")
-
-    if theta_func1:
-        for key in tqdm.tqdm(theta_1.keys()):
-            if 'model' in key:
-                if key in theta_2:
-                    t2 = theta_2.get(key, torch.zeros_like(theta_1[key]))
-                    theta_1[key] = theta_func1(theta_1[key], t2)
-                else:
-                    theta_1[key] = torch.zeros_like(theta_1[key])
-    del theta_2, teritary_model
-
-    for key in tqdm.tqdm(theta_0.keys()):
-        if 'model' in key and key in theta_1:
-
-            theta_0[key] = theta_func2(theta_0[key], theta_1[key], multiplier)
-
-            if save_as_half:
-                theta_0[key] = theta_0[key].half()
-
-    # I believe this part should be discarded, but I'll leave it for now until I am sure
-    for key in theta_1.keys():
-        if 'model' in key and key not in theta_0:
-            theta_0[key] = theta_1[key]
-            if save_as_half:
-                theta_0[key] = theta_0[key].half()
-
-    ckpt_dir = shared.cmd_opts.ckpt_dir or sd_models.model_path
-
-    filename = primary_model_info.model_name + '_' + str(round(1-multiplier, 2)) + '-' + secondary_model_info.model_name + '_' + str(round(multiplier, 2)) + '-' + interp_method.replace(" ", "_") + '-merged.ckpt'
-    filename = filename if custom_name == '' else (custom_name + '.ckpt')
-    output_modelname = os.path.join(ckpt_dir, filename)
-
-    print(f"Saving to {output_modelname}...")
-    torch.save(primary_model, output_modelname)
-
-    sd_models.list_models()
-
-    print(f"Checkpoint saved.")
-    return ["Checkpoint saved to " + output_modelname] + [gr.Dropdown.update(choices=sd_models.checkpoint_tiles()) for _ in range(4)]
+from __future__ import annotations
+import math
+import os
+
+import numpy as np
+from PIL import Image
+
+import torch
+import tqdm
+
+from typing import Callable, List, OrderedDict, Tuple
+from functools import partial
+from dataclasses import dataclass
+
+from modules import processing, shared, images, devices, sd_models
+from modules.shared import opts
+import modules.gfpgan_model
+from modules.ui import plaintext_to_html
+import modules.codeformer_model
+import piexif
+import piexif.helper
+import gradio as gr
+
+
+class LruCache(OrderedDict):
+    @dataclass(frozen=True)
+    class Key:
+        image_hash: int
+        info_hash: int
+        args_hash: int
+
+    @dataclass
+    class Value:
+        image: Image.Image
+        info: str
+
+    def __init__(self, max_size: int = 5, *args, **kwargs):
+        super().__init__(*args, **kwargs)
+        self._max_size = max_size
+
+    def get(self, key: LruCache.Key) -> LruCache.Value:
+        ret = super().get(key)
+        if ret is not None:
+            self.move_to_end(key)  # Move to end of eviction list
+        return ret
+
+    def put(self, key: LruCache.Key, value: LruCache.Value) -> None:
+        self[key] = value
+        while len(self) > self._max_size:
+            self.popitem(last=False)
+
+
+cached_images: LruCache = LruCache(max_size=5)
+
+
+def run_extras(extras_mode, resize_mode, image, image_folder, input_dir, output_dir, show_extras_results, gfpgan_visibility, codeformer_visibility, codeformer_weight, upscaling_resize, upscaling_resize_w, upscaling_resize_h, upscaling_crop, extras_upscaler_1, extras_upscaler_2, extras_upscaler_2_visibility, upscale_first: bool, upscale_loop: bool):
+    devices.torch_gc()
+
+    imageArr = []
+    # Also keep track of original file names
+    imageNameArr = []
+    outputs = []
+    
+    if extras_mode == 1:
+        #convert file to pillow image
+        for img in image_folder:
+            image = Image.open(img)
+            imageArr.append(image)
+            imageNameArr.append(os.path.splitext(img.orig_name)[0])
+    elif extras_mode == 2:
+        assert not shared.cmd_opts.hide_ui_dir_config, '--hide-ui-dir-config option must be disabled'
+
+        if input_dir == '':
+            return outputs, "Please select an input directory.", ''
+        image_list = shared.listfiles(input_dir)
+        for img in image_list:
+            try:
+                image = Image.open(img)
+            except Exception:
+                continue
+            imageArr.append(image)
+            imageNameArr.append(img)
+    else:
+        imageArr.append(image)
+        imageNameArr.append(None)
+
+    if extras_mode == 2 and output_dir != '':
+        outpath = output_dir
+    else:
+        outpath = opts.outdir_samples or opts.outdir_extras_samples
+
+    # Extra operation definitions
+
+    def run_gfpgan(image: Image.Image, info: str) -> Tuple[Image.Image, str]:
+        restored_img = modules.gfpgan_model.gfpgan_fix_faces(np.array(image, dtype=np.uint8))
+        res = Image.fromarray(restored_img)
+
+        if gfpgan_visibility < 1.0:
+            res = Image.blend(image, res, gfpgan_visibility)
+
+        info += f"GFPGAN visibility:{round(gfpgan_visibility, 2)}\n"
+        return (res, info)
+
+    def run_codeformer(image: Image.Image, info: str) -> Tuple[Image.Image, str]:
+        restored_img = modules.codeformer_model.codeformer.restore(np.array(image, dtype=np.uint8), w=codeformer_weight)
+        res = Image.fromarray(restored_img)
+
+        if codeformer_visibility < 1.0:
+            res = Image.blend(image, res, codeformer_visibility)
+
+        info += f"CodeFormer w: {round(codeformer_weight, 2)}, CodeFormer visibility:{round(codeformer_visibility, 2)}\n"
+        return (res, info)
+
+    def upscale(image, scaler_index, resize, mode, resize_w, resize_h, crop, upscale_loop):
+        upscaler = shared.sd_upscalers[scaler_index]
+        res = upscaler.scaler.upscale(image, resize, upscaler.data_path, upscale_loop)
+        if mode == 1 and crop:
+            cropped = Image.new("RGB", (resize_w, resize_h))
+            cropped.paste(res, box=(resize_w // 2 - res.width // 2, resize_h // 2 - res.height // 2))
+            res = cropped
+        return res
+
+    def run_prepare_crop(image: Image.Image, info: str) -> Tuple[Image.Image, str]:
+        # Actual crop happens in run_upscalers_blend, this just sets upscaling_resize and adds info text
+        nonlocal upscaling_resize
+        if resize_mode == 1:
+            upscaling_resize = max(upscaling_resize_w/image.width, upscaling_resize_h/image.height)
+            crop_info = " (crop)" if upscaling_crop else ""
+            info += f"Resize to: {upscaling_resize_w:g}x{upscaling_resize_h:g}{crop_info}\n"
+        return (image, info)
+
+    @dataclass
+    class UpscaleParams:
+        upscaler_idx: int
+        blend_alpha: float
+
+    def run_upscalers_blend(params: List[UpscaleParams], image: Image.Image, info: str) -> Tuple[Image.Image, str]:
+        blended_result: Image.Image = None
+        image_hash: str = hash(np.array(image.getdata()).tobytes())
+        for upscaler in params:
+            upscale_args = (upscaler.upscaler_idx, upscaling_resize, resize_mode,
+                            upscaling_resize_w, upscaling_resize_h, upscaling_crop, upscale_loop)
+            cache_key = LruCache.Key(image_hash=hash(np.array(image.getdata()).tobytes()),
+                                     info_hash=hash(info),
+                                     args_hash=hash(upscale_args))
+            cached_entry = cached_images.get(cache_key)
+            if cached_entry is None:
+                res = upscale(image, *upscale_args)
+                info += f"Upscale: {round(upscaling_resize, 3)}, visibility: {upscaler.blend_alpha}, model:{shared.sd_upscalers[upscaler.upscaler_idx].name}\n"
+                cached_images.put(cache_key, LruCache.Value(image=res, info=info))
+            else:
+                res, info = cached_entry.image, cached_entry.info
+
+            if blended_result is None:
+                blended_result = res
+            else:
+                blended_result = Image.blend(blended_result, res, upscaler.blend_alpha)
+        return (blended_result, info)
+
+    # Build a list of operations to run
+    facefix_ops: List[Callable] = []
+    facefix_ops += [run_gfpgan] if gfpgan_visibility > 0 else []
+    facefix_ops += [run_codeformer] if codeformer_visibility > 0 else []
+
+    upscale_ops: List[Callable] = []
+    upscale_ops += [run_prepare_crop] if resize_mode == 1 else []
+
+    if upscaling_resize != 0:
+        step_params: List[UpscaleParams] = []
+        step_params.append(UpscaleParams(upscaler_idx=extras_upscaler_1, blend_alpha=1.0))
+        if extras_upscaler_2 != 0 and extras_upscaler_2_visibility > 0:
+            step_params.append(UpscaleParams(upscaler_idx=extras_upscaler_2, blend_alpha=extras_upscaler_2_visibility))
+
+        upscale_ops.append(partial(run_upscalers_blend, step_params))
+
+    extras_ops: List[Callable] = (upscale_ops + facefix_ops) if upscale_first else (facefix_ops + upscale_ops)
+
+    for image, image_name in zip(imageArr, imageNameArr):
+        if image is None:
+            return outputs, "Please select an input image.", ''
+        existing_pnginfo = image.info or {}
+
+        image = image.convert("RGB")
+        info = ""
+        # Run each operation on each image
+        for op in extras_ops:
+            image, info = op(image, info)
+
+        if opts.use_original_name_batch and image_name != None:
+            basename = os.path.splitext(os.path.basename(image_name))[0]
+        else:
+            basename = ''
+
+        images.save_image(image, path=outpath, basename=basename, seed=None, prompt=None, extension=opts.samples_format, info=info, short_filename=True,
+                          no_prompt=True, grid=False, pnginfo_section_name="extras", existing_info=existing_pnginfo, forced_filename=None)
+
+        if opts.enable_pnginfo:
+            image.info = existing_pnginfo
+            image.info["extras"] = info
+
+        if extras_mode != 2 or show_extras_results :
+            outputs.append(image)
+
+    devices.torch_gc()
+
+    return outputs, plaintext_to_html(info), ''
+
+def clear_cache():
+    cached_images.clear()
+
+
+def run_pnginfo(image):
+    if image is None:
+        return '', '', ''
+
+    items = image.info
+    geninfo = ''
+
+    if "exif" in image.info:
+        exif = piexif.load(image.info["exif"])
+        exif_comment = (exif or {}).get("Exif", {}).get(piexif.ExifIFD.UserComment, b'')
+        try:
+            exif_comment = piexif.helper.UserComment.load(exif_comment)
+        except ValueError:
+            exif_comment = exif_comment.decode('utf8', errors="ignore")
+
+        items['exif comment'] = exif_comment
+        geninfo = exif_comment
+
+        for field in ['jfif', 'jfif_version', 'jfif_unit', 'jfif_density', 'dpi', 'exif',
+                      'loop', 'background', 'timestamp', 'duration']:
+            items.pop(field, None)
+
+    geninfo = items.get('parameters', geninfo)
+
+    info = ''
+    for key, text in items.items():
+        info += f"""
+<div>
+<p><b>{plaintext_to_html(str(key))}</b></p>
+<p>{plaintext_to_html(str(text))}</p>
+</div>
+""".strip()+"\n"
+
+    if len(info) == 0:
+        message = "Nothing found in the image."
+        info = f"<div><p>{message}<p></div>"
+
+    return '', geninfo, info
+
+
+def run_modelmerger(primary_model_name, secondary_model_name, teritary_model_name, interp_method, multiplier, save_as_half, custom_name):
+    def weighted_sum(theta0, theta1, alpha):
+        return ((1 - alpha) * theta0) + (alpha * theta1)
+
+    def get_difference(theta1, theta2):
+        return theta1 - theta2
+
+    def add_difference(theta0, theta1_2_diff, alpha):
+        return theta0 + (alpha * theta1_2_diff)
+
+    primary_model_info = sd_models.checkpoints_list[primary_model_name]
+    secondary_model_info = sd_models.checkpoints_list[secondary_model_name]
+    teritary_model_info = sd_models.checkpoints_list.get(teritary_model_name, None)
+
+    print(f"Loading {primary_model_info.filename}...")
+    primary_model = torch.load(primary_model_info.filename, map_location='cpu')
+    theta_0 = sd_models.get_state_dict_from_checkpoint(primary_model)
+
+    print(f"Loading {secondary_model_info.filename}...")
+    secondary_model = torch.load(secondary_model_info.filename, map_location='cpu')
+    theta_1 = sd_models.get_state_dict_from_checkpoint(secondary_model)
+
+    if teritary_model_info is not None:
+        print(f"Loading {teritary_model_info.filename}...")
+        teritary_model = torch.load(teritary_model_info.filename, map_location='cpu')
+        theta_2 = sd_models.get_state_dict_from_checkpoint(teritary_model)
+    else:
+        teritary_model = None
+        theta_2 = None
+
+    theta_funcs = {
+        "Weighted sum": (None, weighted_sum),
+        "Add difference": (get_difference, add_difference),
+    }
+    theta_func1, theta_func2 = theta_funcs[interp_method]
+
+    print(f"Merging...")
+
+    if theta_func1:
+        for key in tqdm.tqdm(theta_1.keys()):
+            if 'model' in key:
+                if key in theta_2:
+                    t2 = theta_2.get(key, torch.zeros_like(theta_1[key]))
+                    theta_1[key] = theta_func1(theta_1[key], t2)
+                else:
+                    theta_1[key] = torch.zeros_like(theta_1[key])
+    del theta_2, teritary_model
+
+    for key in tqdm.tqdm(theta_0.keys()):
+        if 'model' in key and key in theta_1:
+
+            theta_0[key] = theta_func2(theta_0[key], theta_1[key], multiplier)
+
+            if save_as_half:
+                theta_0[key] = theta_0[key].half()
+
+    # I believe this part should be discarded, but I'll leave it for now until I am sure
+    for key in theta_1.keys():
+        if 'model' in key and key not in theta_0:
+            theta_0[key] = theta_1[key]
+            if save_as_half:
+                theta_0[key] = theta_0[key].half()
+
+    ckpt_dir = shared.cmd_opts.ckpt_dir or sd_models.model_path
+
+    filename = primary_model_info.model_name + '_' + str(round(1-multiplier, 2)) + '-' + secondary_model_info.model_name + '_' + str(round(multiplier, 2)) + '-' + interp_method.replace(" ", "_") + '-merged.ckpt'
+    filename = filename if custom_name == '' else (custom_name + '.ckpt')
+    output_modelname = os.path.join(ckpt_dir, filename)
+
+    print(f"Saving to {output_modelname}...")
+    torch.save(primary_model, output_modelname)
+
+    sd_models.list_models()
+
+    print(f"Checkpoint saved.")
+    return ["Checkpoint saved to " + output_modelname] + [gr.Dropdown.update(choices=sd_models.checkpoint_tiles()) for _ in range(4)]