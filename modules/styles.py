<<<<<<< HEAD
# We need this so Python doesn't complain about the unknown StableDiffusionProcessing-typehint at runtime
from __future__ import annotations

import csv
import os
import os.path
import typing
import collections.abc as abc
import tempfile
import shutil

if typing.TYPE_CHECKING:
    # Only import this when code is being type-checked, it doesn't have any effect at runtime
    from .processing import StableDiffusionProcessing


class PromptStyle(typing.NamedTuple):
    name: str
    prompt: str
    negative_prompt: str


def load_styles(path: str) -> dict[str, PromptStyle]:
    styles = {"None": PromptStyle("None", "", "")}

    if os.path.exists(path):
        with open(path, "r", encoding="utf8", newline='') as file:
            reader = csv.DictReader(file)
            for row in reader:
                # Support loading old CSV format with "name, text"-columns
                prompt = row["prompt"] if "prompt" in row else row["text"]
                negative_prompt = row.get("negative_prompt", "")
                styles[row["name"]] = PromptStyle(row["name"], prompt, negative_prompt)

    return styles


def merge_prompts(style_prompt: str, prompt: str) -> str:
    parts = filter(None, (prompt.strip(), style_prompt.strip()))
    return ", ".join(parts)


def apply_style(processing: StableDiffusionProcessing, style: PromptStyle) -> None:
    if isinstance(processing.prompt, list):
        processing.prompt = [merge_prompts(style.prompt, p) for p in processing.prompt]
    else:
        processing.prompt = merge_prompts(style.prompt, processing.prompt)

    if isinstance(processing.negative_prompt, list):
        processing.negative_prompt = [merge_prompts(style.negative_prompt, p) for p in processing.negative_prompt]
    else:
        processing.negative_prompt = merge_prompts(style.negative_prompt, processing.negative_prompt)


def save_styles(path: str, styles: abc.Iterable[PromptStyle]) -> None:
    # Write to temporary file first, so we don't nuke the file if something goes wrong
    fd, temp_path = tempfile.mkstemp(".csv")
    with os.fdopen(fd, "w", encoding="utf8", newline='') as file:
        # _fields is actually part of the public API: typing.NamedTuple is a replacement for collections.NamedTuple,
        # and collections.NamedTuple has explicit documentation for accessing _fields. Same goes for _asdict()
        writer = csv.DictWriter(file, fieldnames=PromptStyle._fields)
        writer.writeheader()
        writer.writerows(style._asdict() for style in styles)

    # Always keep a backup file around
    if os.path.exists(path):
        shutil.move(path, path + ".bak")
    shutil.move(temp_path, path)
=======
# We need this so Python doesn't complain about the unknown StableDiffusionProcessing-typehint at runtime
from __future__ import annotations

import csv
import os
import os.path
import typing
import collections.abc as abc
import tempfile
import shutil

if typing.TYPE_CHECKING:
    # Only import this when code is being type-checked, it doesn't have any effect at runtime
    from .processing import StableDiffusionProcessing


class PromptStyle(typing.NamedTuple):
    name: str
    prompt: str
    negative_prompt: str


def merge_prompts(style_prompt: str, prompt: str) -> str:
    if "{prompt}" in style_prompt:
        res = style_prompt.replace("{prompt}", prompt)
    else:
        parts = filter(None, (prompt.strip(), style_prompt.strip()))
        res = ", ".join(parts)

    return res


def apply_styles_to_prompt(prompt, styles):
    for style in styles:
        prompt = merge_prompts(style, prompt)

    return prompt


class StyleDatabase:
    def __init__(self, path: str):
        self.no_style = PromptStyle("None", "", "")
        self.styles = {"None": self.no_style}

        if not os.path.exists(path):
            return

        with open(path, "r", encoding="utf8", newline='') as file:
            reader = csv.DictReader(file)
            for row in reader:
                # Support loading old CSV format with "name, text"-columns
                prompt = row["prompt"] if "prompt" in row else row["text"]
                negative_prompt = row.get("negative_prompt", "")
                self.styles[row["name"]] = PromptStyle(row["name"], prompt, negative_prompt)

    def apply_styles_to_prompt(self, prompt, styles):
        return apply_styles_to_prompt(prompt, [self.styles.get(x, self.no_style).prompt for x in styles])

    def apply_negative_styles_to_prompt(self, prompt, styles):
        return apply_styles_to_prompt(prompt, [self.styles.get(x, self.no_style).negative_prompt for x in styles])

    def apply_styles(self, p: StableDiffusionProcessing) -> None:
        if isinstance(p.prompt, list):
            p.prompt = [self.apply_styles_to_prompt(prompt, p.styles) for prompt in p.prompt]
        else:
            p.prompt = self.apply_styles_to_prompt(p.prompt, p.styles)

        if isinstance(p.negative_prompt, list):
            p.negative_prompt = [self.apply_negative_styles_to_prompt(prompt, p.styles) for prompt in p.negative_prompt]
        else:
            p.negative_prompt = self.apply_negative_styles_to_prompt(p.negative_prompt, p.styles)

    def save_styles(self, path: str) -> None:
        # Write to temporary file first, so we don't nuke the file if something goes wrong
        fd, temp_path = tempfile.mkstemp(".csv")
        with os.fdopen(fd, "w", encoding="utf8", newline='') as file:
            # _fields is actually part of the public API: typing.NamedTuple is a replacement for collections.NamedTuple,
            # and collections.NamedTuple has explicit documentation for accessing _fields. Same goes for _asdict()
            writer = csv.DictWriter(file, fieldnames=PromptStyle._fields)
            writer.writeheader()
            writer.writerows(style._asdict() for k,     style in self.styles.items())

        # Always keep a backup file around
        if os.path.exists(path):
            shutil.move(path, path + ".bak")
        shutil.move(temp_path, path)
>>>>>>> 9f267af3
<|MERGE_RESOLUTION|>--- conflicted
+++ resolved
@@ -1,73 +1,3 @@
-<<<<<<< HEAD
-# We need this so Python doesn't complain about the unknown StableDiffusionProcessing-typehint at runtime
-from __future__ import annotations
-
-import csv
-import os
-import os.path
-import typing
-import collections.abc as abc
-import tempfile
-import shutil
-
-if typing.TYPE_CHECKING:
-    # Only import this when code is being type-checked, it doesn't have any effect at runtime
-    from .processing import StableDiffusionProcessing
-
-
-class PromptStyle(typing.NamedTuple):
-    name: str
-    prompt: str
-    negative_prompt: str
-
-
-def load_styles(path: str) -> dict[str, PromptStyle]:
-    styles = {"None": PromptStyle("None", "", "")}
-
-    if os.path.exists(path):
-        with open(path, "r", encoding="utf8", newline='') as file:
-            reader = csv.DictReader(file)
-            for row in reader:
-                # Support loading old CSV format with "name, text"-columns
-                prompt = row["prompt"] if "prompt" in row else row["text"]
-                negative_prompt = row.get("negative_prompt", "")
-                styles[row["name"]] = PromptStyle(row["name"], prompt, negative_prompt)
-
-    return styles
-
-
-def merge_prompts(style_prompt: str, prompt: str) -> str:
-    parts = filter(None, (prompt.strip(), style_prompt.strip()))
-    return ", ".join(parts)
-
-
-def apply_style(processing: StableDiffusionProcessing, style: PromptStyle) -> None:
-    if isinstance(processing.prompt, list):
-        processing.prompt = [merge_prompts(style.prompt, p) for p in processing.prompt]
-    else:
-        processing.prompt = merge_prompts(style.prompt, processing.prompt)
-
-    if isinstance(processing.negative_prompt, list):
-        processing.negative_prompt = [merge_prompts(style.negative_prompt, p) for p in processing.negative_prompt]
-    else:
-        processing.negative_prompt = merge_prompts(style.negative_prompt, processing.negative_prompt)
-
-
-def save_styles(path: str, styles: abc.Iterable[PromptStyle]) -> None:
-    # Write to temporary file first, so we don't nuke the file if something goes wrong
-    fd, temp_path = tempfile.mkstemp(".csv")
-    with os.fdopen(fd, "w", encoding="utf8", newline='') as file:
-        # _fields is actually part of the public API: typing.NamedTuple is a replacement for collections.NamedTuple,
-        # and collections.NamedTuple has explicit documentation for accessing _fields. Same goes for _asdict()
-        writer = csv.DictWriter(file, fieldnames=PromptStyle._fields)
-        writer.writeheader()
-        writer.writerows(style._asdict() for style in styles)
-
-    # Always keep a backup file around
-    if os.path.exists(path):
-        shutil.move(path, path + ".bak")
-    shutil.move(temp_path, path)
-=======
 # We need this so Python doesn't complain about the unknown StableDiffusionProcessing-typehint at runtime
 from __future__ import annotations
 
@@ -153,5 +83,4 @@
         # Always keep a backup file around
         if os.path.exists(path):
             shutil.move(path, path + ".bak")
-        shutil.move(temp_path, path)
->>>>>>> 9f267af3
+        shutil.move(temp_path, path)