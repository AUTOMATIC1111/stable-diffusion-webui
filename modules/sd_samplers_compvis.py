--- conflicted
+++ resolved
@@ -1,230 +1,224 @@
-import math
-import ldm.models.diffusion.ddim
-import ldm.models.diffusion.plms
-
-import numpy as np
-import torch
-
-from modules.shared import state
-from modules import sd_samplers_common, prompt_parser, shared
-import modules.models.diffusion.uni_pc
-
-
-samplers_data_compvis = [
-<<<<<<< HEAD
-    sd_samplers_common.SamplerData('DDIM', lambda model: VanillaStableDiffusionSampler(ldm.models.diffusion.ddim.DDIMSampler, model), [], {"default_eta_is_0": True, "uses_ensd": True}),
-    sd_samplers_common.SamplerData('PLMS', lambda model: VanillaStableDiffusionSampler(ldm.models.diffusion.plms.PLMSSampler, model), [], {}),
-    sd_samplers_common.SamplerData('UniPC', lambda model: VanillaStableDiffusionSampler(modules.models.diffusion.uni_pc.UniPCSampler, model), [], {}),
-=======
-    sd_samplers_common.SamplerData('DDIM', lambda model: VanillaStableDiffusionSampler(ldm.models.diffusion.ddim.DDIMSampler, model), [], {"default_eta_is_0": True, "uses_ensd": True, "no_sdxl": True}),
-    sd_samplers_common.SamplerData('PLMS', lambda model: VanillaStableDiffusionSampler(ldm.models.diffusion.plms.PLMSSampler, model), [], {"no_sdxl": True}),
-    sd_samplers_common.SamplerData('UniPC', lambda model: VanillaStableDiffusionSampler(modules.models.diffusion.uni_pc.UniPCSampler, model), [], {"no_sdxl": True}),
->>>>>>> 68f336bd
-]
-
-
-class VanillaStableDiffusionSampler:
-    def __init__(self, constructor, sd_model):
-        self.sampler = constructor(sd_model)
-        self.is_ddim = hasattr(self.sampler, 'p_sample_ddim')
-        self.is_plms = hasattr(self.sampler, 'p_sample_plms')
-        self.is_unipc = isinstance(self.sampler, modules.models.diffusion.uni_pc.UniPCSampler)
-        self.orig_p_sample_ddim = None
-        if self.is_plms:
-            self.orig_p_sample_ddim = self.sampler.p_sample_plms
-        elif self.is_ddim:
-            self.orig_p_sample_ddim = self.sampler.p_sample_ddim
-        self.mask = None
-        self.nmask = None
-        self.init_latent = None
-        self.sampler_noises = None
-        self.step = 0
-        self.stop_at = None
-        self.eta = None
-        self.config = None
-        self.last_latent = None
-
-        self.conditioning_key = sd_model.model.conditioning_key
-
-    def number_of_needed_noises(self, p):
-        return 0
-
-    def launch_sampling(self, steps, func):
-        state.sampling_steps = steps
-        state.sampling_step = 0
-
-        try:
-            return func()
-        except sd_samplers_common.InterruptedException:
-            return self.last_latent
-
-    def p_sample_ddim_hook(self, x_dec, cond, ts, unconditional_conditioning, *args, **kwargs):
-        x_dec, ts, cond, unconditional_conditioning = self.before_sample(x_dec, ts, cond, unconditional_conditioning)
-
-        res = self.orig_p_sample_ddim(x_dec, cond, ts, *args, unconditional_conditioning=unconditional_conditioning, **kwargs)
-
-        x_dec, ts, cond, unconditional_conditioning, res = self.after_sample(x_dec, ts, cond, unconditional_conditioning, res)
-
-        return res
-
-    def before_sample(self, x, ts, cond, unconditional_conditioning):
-        if state.interrupted or state.skipped:
-            raise sd_samplers_common.InterruptedException
-
-        if self.stop_at is not None and self.step > self.stop_at:
-            raise sd_samplers_common.InterruptedException
-
-        # Have to unwrap the inpainting conditioning here to perform pre-processing
-        image_conditioning = None
-        uc_image_conditioning = None
-        if isinstance(cond, dict):
-            if self.conditioning_key == "crossattn-adm":
-                image_conditioning = cond["c_adm"]
-                uc_image_conditioning = unconditional_conditioning["c_adm"]
-            else:
-                image_conditioning = cond["c_concat"][0]
-            cond = cond["c_crossattn"][0]
-            unconditional_conditioning = unconditional_conditioning["c_crossattn"][0]
-
-        conds_list, tensor = prompt_parser.reconstruct_multicond_batch(cond, self.step)
-        unconditional_conditioning = prompt_parser.reconstruct_cond_batch(unconditional_conditioning, self.step)
-
-        assert all(len(conds) == 1 for conds in conds_list), 'composition via AND is not supported for DDIM/PLMS samplers'
-        cond = tensor
-
-        # for DDIM, shapes must match, we can't just process cond and uncond independently;
-        # filling unconditional_conditioning with repeats of the last vector to match length is
-        # not 100% correct but should work well enough
-        if unconditional_conditioning.shape[1] < cond.shape[1]:
-            last_vector = unconditional_conditioning[:, -1:]
-            last_vector_repeated = last_vector.repeat([1, cond.shape[1] - unconditional_conditioning.shape[1], 1])
-            unconditional_conditioning = torch.hstack([unconditional_conditioning, last_vector_repeated])
-        elif unconditional_conditioning.shape[1] > cond.shape[1]:
-            unconditional_conditioning = unconditional_conditioning[:, :cond.shape[1]]
-
-        if self.mask is not None:
-            img_orig = self.sampler.model.q_sample(self.init_latent, ts)
-            x = img_orig * self.mask + self.nmask * x
-
-        # Wrap the image conditioning back up since the DDIM code can accept the dict directly.
-        # Note that they need to be lists because it just concatenates them later.
-        if image_conditioning is not None:
-            if self.conditioning_key == "crossattn-adm":
-                cond = {"c_adm": image_conditioning, "c_crossattn": [cond]}
-                unconditional_conditioning = {"c_adm": uc_image_conditioning, "c_crossattn": [unconditional_conditioning]}
-            else:
-                cond = {"c_concat": [image_conditioning], "c_crossattn": [cond]}
-                unconditional_conditioning = {"c_concat": [image_conditioning], "c_crossattn": [unconditional_conditioning]}
-
-        return x, ts, cond, unconditional_conditioning
-
-    def update_step(self, last_latent):
-        if self.mask is not None:
-            self.last_latent = self.init_latent * self.mask + self.nmask * last_latent
-        else:
-            self.last_latent = last_latent
-
-        sd_samplers_common.store_latent(self.last_latent)
-
-        self.step += 1
-        state.sampling_step = self.step
-        shared.total_tqdm.update()
-
-    def after_sample(self, x, ts, cond, uncond, res):
-        if not self.is_unipc:
-            self.update_step(res[1])
-
-        return x, ts, cond, uncond, res
-
-    def unipc_after_update(self, x, model_x):
-        self.update_step(x)
-
-    def initialize(self, p):
-        if self.is_ddim:
-            self.eta = p.eta if p.eta is not None else shared.opts.eta_ddim
-        else:
-            self.eta = 0.0
-
-        if self.eta != 0.0:
-            p.extra_generation_params["Eta DDIM"] = self.eta
-
-        if self.is_unipc:
-            keys = [
-                ('UniPC variant', 'uni_pc_variant'),
-                ('UniPC skip type', 'uni_pc_skip_type'),
-                ('UniPC order', 'uni_pc_order'),
-                ('UniPC lower order final', 'uni_pc_lower_order_final'),
-            ]
-
-            for name, key in keys:
-                v = getattr(shared.opts, key)
-                if v != shared.opts.get_default(key):
-                    p.extra_generation_params[name] = v
-
-        for fieldname in ['p_sample_ddim', 'p_sample_plms']:
-            if hasattr(self.sampler, fieldname):
-                setattr(self.sampler, fieldname, self.p_sample_ddim_hook)
-        if self.is_unipc:
-            self.sampler.set_hooks(lambda x, t, c, u: self.before_sample(x, t, c, u), lambda x, t, c, u, r: self.after_sample(x, t, c, u, r), lambda x, mx: self.unipc_after_update(x, mx))
-
-        self.mask = p.mask if hasattr(p, 'mask') else None
-        self.nmask = p.nmask if hasattr(p, 'nmask') else None
-
-
-    def adjust_steps_if_invalid(self, p, num_steps):
-        if ((self.config.name == 'DDIM') and p.ddim_discretize == 'uniform') or (self.config.name == 'PLMS') or (self.config.name == 'UniPC'):
-            if self.config.name == 'UniPC' and num_steps < shared.opts.uni_pc_order:
-                num_steps = shared.opts.uni_pc_order
-            valid_step = 999 / (1000 // num_steps)
-            if valid_step == math.floor(valid_step):
-                return int(valid_step) + 1
-
-        return num_steps
-
-    def sample_img2img(self, p, x, noise, conditioning, unconditional_conditioning, steps=None, image_conditioning=None):
-        steps, t_enc = sd_samplers_common.setup_img2img_steps(p, steps)
-        steps = self.adjust_steps_if_invalid(p, steps)
-        self.initialize(p)
-
-        self.sampler.make_schedule(ddim_num_steps=steps, ddim_eta=self.eta, ddim_discretize=p.ddim_discretize, verbose=False)
-        x1 = self.sampler.stochastic_encode(x, torch.tensor([t_enc] * int(x.shape[0])).to(shared.device), noise=noise)
-
-        self.init_latent = x
-        self.last_latent = x
-        self.step = 0
-
-        # Wrap the conditioning models with additional image conditioning for inpainting model
-        if image_conditioning is not None:
-            if self.conditioning_key == "crossattn-adm":
-                conditioning = {"c_adm": image_conditioning, "c_crossattn": [conditioning]}
-                unconditional_conditioning = {"c_adm": torch.zeros_like(image_conditioning), "c_crossattn": [unconditional_conditioning]}
-            else:
-                conditioning = {"c_concat": [image_conditioning], "c_crossattn": [conditioning]}
-                unconditional_conditioning = {"c_concat": [image_conditioning], "c_crossattn": [unconditional_conditioning]}
-
-        samples = self.launch_sampling(t_enc + 1, lambda: self.sampler.decode(x1, conditioning, t_enc, unconditional_guidance_scale=p.cfg_scale, unconditional_conditioning=unconditional_conditioning))
-
-        return samples
-
-    def sample(self, p, x, conditioning, unconditional_conditioning, steps=None, image_conditioning=None):
-        self.initialize(p)
-
-        self.init_latent = None
-        self.last_latent = x
-        self.step = 0
-
-        steps = self.adjust_steps_if_invalid(p, steps or p.steps)
-
-        # Wrap the conditioning models with additional image conditioning for inpainting model
-        # dummy_for_plms is needed because PLMS code checks the first item in the dict to have the right shape
-        if image_conditioning is not None:
-            if self.conditioning_key == "crossattn-adm":
-                conditioning = {"dummy_for_plms": np.zeros((conditioning.shape[0],)), "c_crossattn": [conditioning], "c_adm": image_conditioning}
-                unconditional_conditioning = {"c_crossattn": [unconditional_conditioning], "c_adm": torch.zeros_like(image_conditioning)}
-            else:
-                conditioning = {"dummy_for_plms": np.zeros((conditioning.shape[0],)), "c_crossattn": [conditioning], "c_concat": [image_conditioning]}
-                unconditional_conditioning = {"c_crossattn": [unconditional_conditioning], "c_concat": [image_conditioning]}
-
-        samples_ddim = self.launch_sampling(steps, lambda: self.sampler.sample(S=steps, conditioning=conditioning, batch_size=int(x.shape[0]), shape=x[0].shape, verbose=False, unconditional_guidance_scale=p.cfg_scale, unconditional_conditioning=unconditional_conditioning, x_T=x, eta=self.eta)[0])
-
-        return samples_ddim
+import math
+import ldm.models.diffusion.ddim
+import ldm.models.diffusion.plms
+
+import numpy as np
+import torch
+
+from modules.shared import state
+from modules import sd_samplers_common, prompt_parser, shared
+import modules.models.diffusion.uni_pc
+
+
+samplers_data_compvis = [
+    sd_samplers_common.SamplerData('DDIM', lambda model: VanillaStableDiffusionSampler(ldm.models.diffusion.ddim.DDIMSampler, model), [], {"default_eta_is_0": True, "uses_ensd": True, "no_sdxl": True}),
+    sd_samplers_common.SamplerData('PLMS', lambda model: VanillaStableDiffusionSampler(ldm.models.diffusion.plms.PLMSSampler, model), [], {"no_sdxl": True}),
+    sd_samplers_common.SamplerData('UniPC', lambda model: VanillaStableDiffusionSampler(modules.models.diffusion.uni_pc.UniPCSampler, model), [], {"no_sdxl": True}),
+]
+
+
+class VanillaStableDiffusionSampler:
+    def __init__(self, constructor, sd_model):
+        self.sampler = constructor(sd_model)
+        self.is_ddim = hasattr(self.sampler, 'p_sample_ddim')
+        self.is_plms = hasattr(self.sampler, 'p_sample_plms')
+        self.is_unipc = isinstance(self.sampler, modules.models.diffusion.uni_pc.UniPCSampler)
+        self.orig_p_sample_ddim = None
+        if self.is_plms:
+            self.orig_p_sample_ddim = self.sampler.p_sample_plms
+        elif self.is_ddim:
+            self.orig_p_sample_ddim = self.sampler.p_sample_ddim
+        self.mask = None
+        self.nmask = None
+        self.init_latent = None
+        self.sampler_noises = None
+        self.step = 0
+        self.stop_at = None
+        self.eta = None
+        self.config = None
+        self.last_latent = None
+
+        self.conditioning_key = sd_model.model.conditioning_key
+
+    def number_of_needed_noises(self, p):
+        return 0
+
+    def launch_sampling(self, steps, func):
+        state.sampling_steps = steps
+        state.sampling_step = 0
+
+        try:
+            return func()
+        except sd_samplers_common.InterruptedException:
+            return self.last_latent
+
+    def p_sample_ddim_hook(self, x_dec, cond, ts, unconditional_conditioning, *args, **kwargs):
+        x_dec, ts, cond, unconditional_conditioning = self.before_sample(x_dec, ts, cond, unconditional_conditioning)
+
+        res = self.orig_p_sample_ddim(x_dec, cond, ts, *args, unconditional_conditioning=unconditional_conditioning, **kwargs)
+
+        x_dec, ts, cond, unconditional_conditioning, res = self.after_sample(x_dec, ts, cond, unconditional_conditioning, res)
+
+        return res
+
+    def before_sample(self, x, ts, cond, unconditional_conditioning):
+        if state.interrupted or state.skipped:
+            raise sd_samplers_common.InterruptedException
+
+        if self.stop_at is not None and self.step > self.stop_at:
+            raise sd_samplers_common.InterruptedException
+
+        # Have to unwrap the inpainting conditioning here to perform pre-processing
+        image_conditioning = None
+        uc_image_conditioning = None
+        if isinstance(cond, dict):
+            if self.conditioning_key == "crossattn-adm":
+                image_conditioning = cond["c_adm"]
+                uc_image_conditioning = unconditional_conditioning["c_adm"]
+            else:
+                image_conditioning = cond["c_concat"][0]
+            cond = cond["c_crossattn"][0]
+            unconditional_conditioning = unconditional_conditioning["c_crossattn"][0]
+
+        conds_list, tensor = prompt_parser.reconstruct_multicond_batch(cond, self.step)
+        unconditional_conditioning = prompt_parser.reconstruct_cond_batch(unconditional_conditioning, self.step)
+
+        assert all(len(conds) == 1 for conds in conds_list), 'composition via AND is not supported for DDIM/PLMS samplers'
+        cond = tensor
+
+        # for DDIM, shapes must match, we can't just process cond and uncond independently;
+        # filling unconditional_conditioning with repeats of the last vector to match length is
+        # not 100% correct but should work well enough
+        if unconditional_conditioning.shape[1] < cond.shape[1]:
+            last_vector = unconditional_conditioning[:, -1:]
+            last_vector_repeated = last_vector.repeat([1, cond.shape[1] - unconditional_conditioning.shape[1], 1])
+            unconditional_conditioning = torch.hstack([unconditional_conditioning, last_vector_repeated])
+        elif unconditional_conditioning.shape[1] > cond.shape[1]:
+            unconditional_conditioning = unconditional_conditioning[:, :cond.shape[1]]
+
+        if self.mask is not None:
+            img_orig = self.sampler.model.q_sample(self.init_latent, ts)
+            x = img_orig * self.mask + self.nmask * x
+
+        # Wrap the image conditioning back up since the DDIM code can accept the dict directly.
+        # Note that they need to be lists because it just concatenates them later.
+        if image_conditioning is not None:
+            if self.conditioning_key == "crossattn-adm":
+                cond = {"c_adm": image_conditioning, "c_crossattn": [cond]}
+                unconditional_conditioning = {"c_adm": uc_image_conditioning, "c_crossattn": [unconditional_conditioning]}
+            else:
+                cond = {"c_concat": [image_conditioning], "c_crossattn": [cond]}
+                unconditional_conditioning = {"c_concat": [image_conditioning], "c_crossattn": [unconditional_conditioning]}
+
+        return x, ts, cond, unconditional_conditioning
+
+    def update_step(self, last_latent):
+        if self.mask is not None:
+            self.last_latent = self.init_latent * self.mask + self.nmask * last_latent
+        else:
+            self.last_latent = last_latent
+
+        sd_samplers_common.store_latent(self.last_latent)
+
+        self.step += 1
+        state.sampling_step = self.step
+        shared.total_tqdm.update()
+
+    def after_sample(self, x, ts, cond, uncond, res):
+        if not self.is_unipc:
+            self.update_step(res[1])
+
+        return x, ts, cond, uncond, res
+
+    def unipc_after_update(self, x, model_x):
+        self.update_step(x)
+
+    def initialize(self, p):
+        if self.is_ddim:
+            self.eta = p.eta if p.eta is not None else shared.opts.eta_ddim
+        else:
+            self.eta = 0.0
+
+        if self.eta != 0.0:
+            p.extra_generation_params["Eta DDIM"] = self.eta
+
+        if self.is_unipc:
+            keys = [
+                ('UniPC variant', 'uni_pc_variant'),
+                ('UniPC skip type', 'uni_pc_skip_type'),
+                ('UniPC order', 'uni_pc_order'),
+                ('UniPC lower order final', 'uni_pc_lower_order_final'),
+            ]
+
+            for name, key in keys:
+                v = getattr(shared.opts, key)
+                if v != shared.opts.get_default(key):
+                    p.extra_generation_params[name] = v
+
+        for fieldname in ['p_sample_ddim', 'p_sample_plms']:
+            if hasattr(self.sampler, fieldname):
+                setattr(self.sampler, fieldname, self.p_sample_ddim_hook)
+        if self.is_unipc:
+            self.sampler.set_hooks(lambda x, t, c, u: self.before_sample(x, t, c, u), lambda x, t, c, u, r: self.after_sample(x, t, c, u, r), lambda x, mx: self.unipc_after_update(x, mx))
+
+        self.mask = p.mask if hasattr(p, 'mask') else None
+        self.nmask = p.nmask if hasattr(p, 'nmask') else None
+
+
+    def adjust_steps_if_invalid(self, p, num_steps):
+        if ((self.config.name == 'DDIM') and p.ddim_discretize == 'uniform') or (self.config.name == 'PLMS') or (self.config.name == 'UniPC'):
+            if self.config.name == 'UniPC' and num_steps < shared.opts.uni_pc_order:
+                num_steps = shared.opts.uni_pc_order
+            valid_step = 999 / (1000 // num_steps)
+            if valid_step == math.floor(valid_step):
+                return int(valid_step) + 1
+
+        return num_steps
+
+    def sample_img2img(self, p, x, noise, conditioning, unconditional_conditioning, steps=None, image_conditioning=None):
+        steps, t_enc = sd_samplers_common.setup_img2img_steps(p, steps)
+        steps = self.adjust_steps_if_invalid(p, steps)
+        self.initialize(p)
+
+        self.sampler.make_schedule(ddim_num_steps=steps, ddim_eta=self.eta, ddim_discretize=p.ddim_discretize, verbose=False)
+        x1 = self.sampler.stochastic_encode(x, torch.tensor([t_enc] * int(x.shape[0])).to(shared.device), noise=noise)
+
+        self.init_latent = x
+        self.last_latent = x
+        self.step = 0
+
+        # Wrap the conditioning models with additional image conditioning for inpainting model
+        if image_conditioning is not None:
+            if self.conditioning_key == "crossattn-adm":
+                conditioning = {"c_adm": image_conditioning, "c_crossattn": [conditioning]}
+                unconditional_conditioning = {"c_adm": torch.zeros_like(image_conditioning), "c_crossattn": [unconditional_conditioning]}
+            else:
+                conditioning = {"c_concat": [image_conditioning], "c_crossattn": [conditioning]}
+                unconditional_conditioning = {"c_concat": [image_conditioning], "c_crossattn": [unconditional_conditioning]}
+
+        samples = self.launch_sampling(t_enc + 1, lambda: self.sampler.decode(x1, conditioning, t_enc, unconditional_guidance_scale=p.cfg_scale, unconditional_conditioning=unconditional_conditioning))
+
+        return samples
+
+    def sample(self, p, x, conditioning, unconditional_conditioning, steps=None, image_conditioning=None):
+        self.initialize(p)
+
+        self.init_latent = None
+        self.last_latent = x
+        self.step = 0
+
+        steps = self.adjust_steps_if_invalid(p, steps or p.steps)
+
+        # Wrap the conditioning models with additional image conditioning for inpainting model
+        # dummy_for_plms is needed because PLMS code checks the first item in the dict to have the right shape
+        if image_conditioning is not None:
+            if self.conditioning_key == "crossattn-adm":
+                conditioning = {"dummy_for_plms": np.zeros((conditioning.shape[0],)), "c_crossattn": [conditioning], "c_adm": image_conditioning}
+                unconditional_conditioning = {"c_crossattn": [unconditional_conditioning], "c_adm": torch.zeros_like(image_conditioning)}
+            else:
+                conditioning = {"dummy_for_plms": np.zeros((conditioning.shape[0],)), "c_crossattn": [conditioning], "c_concat": [image_conditioning]}
+                unconditional_conditioning = {"c_crossattn": [unconditional_conditioning], "c_concat": [image_conditioning]}
+
+        samples_ddim = self.launch_sampling(steps, lambda: self.sampler.sample(S=steps, conditioning=conditioning, batch_size=int(x.shape[0]), shape=x[0].shape, verbose=False, unconditional_guidance_scale=p.cfg_scale, unconditional_conditioning=unconditional_conditioning, x_T=x, eta=self.eta)[0])
+
+        return samples_ddim