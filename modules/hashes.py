import hashlib
import os.path
import time

from modules import shared
<<<<<<< HEAD
from modules.paths import data_path
from tools.mysql import get_mysql_cli, MySQLClient

cache_filename = os.path.join(data_path, "cache.json")
cache_data = None
is_worker = shared.cmd_opts.worker


def dump_cache(title, sha256):
    with filelock.FileLock(cache_filename+".lock"):
        with open(cache_filename, "w", encoding="utf8") as file:
            json.dump(cache_data, file, indent=4)
    # worker 模式不需要存
    if is_worker:
        return
    cli = get_mysql_cli()

    def write_model_hash(mysql_cli: MySQLClient):
        name, _ = os.path.splitext(os.path.basename(title))
        try:
            mysql_cli.execute_noquery_cmd('''
                CREATE TABLE IF NOT EXISTS `model` (
                  `id` int(11) unsigned NOT NULL AUTO_INCREMENT,
                  `filename` char(255) NOT NULL DEFAULT '' COMMENT '文件路径',
                  `alias` char(64) DEFAULT NULL COMMENT '别名',
                  `hash` char(64) DEFAULT NULL COMMENT '模型HASH',
                  `cover` char(255) DEFAULT NULL COMMENT '封面图',
                  `created_at` datetime DEFAULT NULL,
                  `updated_at` datetime DEFAULT NULL,
                  `deleted_at` datetime DEFAULT NULL,
                  `name` char(64) NOT NULL DEFAULT '' COMMENT '名称',
                  `user_id` int(11) NOT NULL DEFAULT '0' COMMENT '用户ID，0代表系统',
                  PRIMARY KEY (`id`),
                  UNIQUE KEY `name-user` (`name`,`user_id`),
                  UNIQUE KEY `hash` (`hash`)
                ) ENGINE=InnoDB AUTO_INCREMENT=2 DEFAULT CHARSET=utf8mb4;
            ''')
            r = mysql_cli.query("SELECT 1 FROM model WHERE name = %s", name)
            if r:
                mysql_cli.execute_noquery_cmd('UPDATE model SET hash=%s', sha256)
            else:
                now = time.strftime("%Y-%m-%d %H:%M:%S", time.localtime())
                mysql_cli.execute_noquery_cmd('''
                    INSERT INTO `model` (`filename`, `hash`, `created_at`, `updated_at`, `name`)
                    VALUES (%s, %s, %s, %s, %s);
                ''', (title, sha256, now, now, name))
        except Exception as ex:
            print(f"cannot write cache to mysql:{ex}")
        finally:
            mysql_cli.close()

    if cli:
        write_model_hash(cli)


def cache(subsection):
    global cache_data

    if cache_data is None:
        with filelock.FileLock(f"{cache_filename}.lock"):
            if not os.path.isfile(cache_filename):
                cache_data = {}
            else:
                with open(cache_filename, "r", encoding="utf8") as file:
                    cache_data = json.load(file)

    s = cache_data.get(subsection, {})
    cache_data[subsection] = s
    return s
=======
import modules.cache

dump_cache = modules.cache.dump_cache
cache = modules.cache.cache
>>>>>>> 68f336bd


def calculate_sha256(filename):
    hash_sha256 = hashlib.sha256()
    blksize = 1024 * 1024

    with open(filename, "rb") as f:
        for chunk in iter(lambda: f.read(blksize), b""):
            hash_sha256.update(chunk)

    return hash_sha256.hexdigest()


def sha256_from_cache(filename, title, use_addnet_hash=False):
<<<<<<< HEAD
    if shared.cmd_opts.worker:
        basename, _ = os.path.splitext(os.path.basename(filename))
        return basename

=======
>>>>>>> 68f336bd
    hashes = cache("hashes-addnet") if use_addnet_hash else cache("hashes")
    ondisk_mtime = os.path.getmtime(filename)

    if title not in hashes:
        def query_mysql():
            cli = get_mysql_cli()
            if cli:
                try:
                    if is_worker:
                        # OSS key 文件名就是hash
                        hash, _ = os.path.splitext(os.path.basename(title))
                        return hash
                    else:
                        name, _ = os.path.splitext(os.path.basename(title))
                        r = cli.query("SELECT hash FROM model WHERE name=%s LIMIT 1", name)
                    if r:
                        print(f"query cache from mysql:{r['hash']}")
                        return r.get('hash')
                except Exception as err:
                    print(f'query model hash err:{err}')
                finally:
                    cli.close()
            return None
        sha256 = query_mysql()
        if sha256:
            return sha256
        return None

    cached_sha256 = hashes[title].get("sha256", None)
    cached_mtime = hashes[title].get("mtime", 0)

    if ondisk_mtime > cached_mtime or cached_sha256 is None:
        return None


    return cached_sha256


def sha256(filename, title, use_addnet_hash=False):
    hashes = cache("hashes-addnet") if use_addnet_hash else cache("hashes")

    sha256_value = sha256_from_cache(filename, title, use_addnet_hash)
    if sha256_value is not None:
        return sha256_value

    if shared.cmd_opts.no_hashing:
        return None

    print(f"Calculating sha256 for {filename}: ", end='')
    if use_addnet_hash:
        with open(filename, "rb") as file:
            sha256_value = addnet_hash_safetensors(file)
    else:
        sha256_value = calculate_sha256(filename)
    print(f"{sha256_value}")

    hashes[title] = {
        "mtime": os.path.getmtime(filename),
        "sha256": sha256_value,
    }

    dump_cache(title, sha256_value)

    return sha256_value


def addnet_hash_safetensors(b):
    """kohya-ss hash for safetensors from https://github.com/kohya-ss/sd-scripts/blob/main/library/train_util.py"""
    hash_sha256 = hashlib.sha256()
    blksize = 1024 * 1024
<<<<<<< HEAD

    b.seek(0)
    header = b.read(8)
    n = int.from_bytes(header, "little")

    offset = n + 8
    b.seek(offset)
    for chunk in iter(lambda: b.read(blksize), b""):
        hash_sha256.update(chunk)

=======

    b.seek(0)
    header = b.read(8)
    n = int.from_bytes(header, "little")

    offset = n + 8
    b.seek(offset)
    for chunk in iter(lambda: b.read(blksize), b""):
        hash_sha256.update(chunk)

>>>>>>> 68f336bd
    return hash_sha256.hexdigest()

<|MERGE_RESOLUTION|>--- conflicted
+++ resolved
@@ -1,197 +1,179 @@
-import hashlib
-import os.path
-import time
-
-from modules import shared
-<<<<<<< HEAD
-from modules.paths import data_path
-from tools.mysql import get_mysql_cli, MySQLClient
-
-cache_filename = os.path.join(data_path, "cache.json")
-cache_data = None
-is_worker = shared.cmd_opts.worker
-
-
-def dump_cache(title, sha256):
-    with filelock.FileLock(cache_filename+".lock"):
-        with open(cache_filename, "w", encoding="utf8") as file:
-            json.dump(cache_data, file, indent=4)
-    # worker 模式不需要存
-    if is_worker:
-        return
-    cli = get_mysql_cli()
-
-    def write_model_hash(mysql_cli: MySQLClient):
-        name, _ = os.path.splitext(os.path.basename(title))
-        try:
-            mysql_cli.execute_noquery_cmd('''
-                CREATE TABLE IF NOT EXISTS `model` (
-                  `id` int(11) unsigned NOT NULL AUTO_INCREMENT,
-                  `filename` char(255) NOT NULL DEFAULT '' COMMENT '文件路径',
-                  `alias` char(64) DEFAULT NULL COMMENT '别名',
-                  `hash` char(64) DEFAULT NULL COMMENT '模型HASH',
-                  `cover` char(255) DEFAULT NULL COMMENT '封面图',
-                  `created_at` datetime DEFAULT NULL,
-                  `updated_at` datetime DEFAULT NULL,
-                  `deleted_at` datetime DEFAULT NULL,
-                  `name` char(64) NOT NULL DEFAULT '' COMMENT '名称',
-                  `user_id` int(11) NOT NULL DEFAULT '0' COMMENT '用户ID，0代表系统',
-                  PRIMARY KEY (`id`),
-                  UNIQUE KEY `name-user` (`name`,`user_id`),
-                  UNIQUE KEY `hash` (`hash`)
-                ) ENGINE=InnoDB AUTO_INCREMENT=2 DEFAULT CHARSET=utf8mb4;
-            ''')
-            r = mysql_cli.query("SELECT 1 FROM model WHERE name = %s", name)
-            if r:
-                mysql_cli.execute_noquery_cmd('UPDATE model SET hash=%s', sha256)
-            else:
-                now = time.strftime("%Y-%m-%d %H:%M:%S", time.localtime())
-                mysql_cli.execute_noquery_cmd('''
-                    INSERT INTO `model` (`filename`, `hash`, `created_at`, `updated_at`, `name`)
-                    VALUES (%s, %s, %s, %s, %s);
-                ''', (title, sha256, now, now, name))
-        except Exception as ex:
-            print(f"cannot write cache to mysql:{ex}")
-        finally:
-            mysql_cli.close()
-
-    if cli:
-        write_model_hash(cli)
-
-
-def cache(subsection):
-    global cache_data
-
-    if cache_data is None:
-        with filelock.FileLock(f"{cache_filename}.lock"):
-            if not os.path.isfile(cache_filename):
-                cache_data = {}
-            else:
-                with open(cache_filename, "r", encoding="utf8") as file:
-                    cache_data = json.load(file)
-
-    s = cache_data.get(subsection, {})
-    cache_data[subsection] = s
-    return s
-=======
-import modules.cache
-
-dump_cache = modules.cache.dump_cache
-cache = modules.cache.cache
->>>>>>> 68f336bd
-
-
-def calculate_sha256(filename):
-    hash_sha256 = hashlib.sha256()
-    blksize = 1024 * 1024
-
-    with open(filename, "rb") as f:
-        for chunk in iter(lambda: f.read(blksize), b""):
-            hash_sha256.update(chunk)
-
-    return hash_sha256.hexdigest()
-
-
-def sha256_from_cache(filename, title, use_addnet_hash=False):
-<<<<<<< HEAD
-    if shared.cmd_opts.worker:
-        basename, _ = os.path.splitext(os.path.basename(filename))
-        return basename
-
-=======
->>>>>>> 68f336bd
-    hashes = cache("hashes-addnet") if use_addnet_hash else cache("hashes")
-    ondisk_mtime = os.path.getmtime(filename)
-
-    if title not in hashes:
-        def query_mysql():
-            cli = get_mysql_cli()
-            if cli:
-                try:
-                    if is_worker:
-                        # OSS key 文件名就是hash
-                        hash, _ = os.path.splitext(os.path.basename(title))
-                        return hash
-                    else:
-                        name, _ = os.path.splitext(os.path.basename(title))
-                        r = cli.query("SELECT hash FROM model WHERE name=%s LIMIT 1", name)
-                    if r:
-                        print(f"query cache from mysql:{r['hash']}")
-                        return r.get('hash')
-                except Exception as err:
-                    print(f'query model hash err:{err}')
-                finally:
-                    cli.close()
-            return None
-        sha256 = query_mysql()
-        if sha256:
-            return sha256
-        return None
-
-    cached_sha256 = hashes[title].get("sha256", None)
-    cached_mtime = hashes[title].get("mtime", 0)
-
-    if ondisk_mtime > cached_mtime or cached_sha256 is None:
-        return None
-
-
-    return cached_sha256
-
-
-def sha256(filename, title, use_addnet_hash=False):
-    hashes = cache("hashes-addnet") if use_addnet_hash else cache("hashes")
-
-    sha256_value = sha256_from_cache(filename, title, use_addnet_hash)
-    if sha256_value is not None:
-        return sha256_value
-
-    if shared.cmd_opts.no_hashing:
-        return None
-
-    print(f"Calculating sha256 for {filename}: ", end='')
-    if use_addnet_hash:
-        with open(filename, "rb") as file:
-            sha256_value = addnet_hash_safetensors(file)
-    else:
-        sha256_value = calculate_sha256(filename)
-    print(f"{sha256_value}")
-
-    hashes[title] = {
-        "mtime": os.path.getmtime(filename),
-        "sha256": sha256_value,
-    }
-
-    dump_cache(title, sha256_value)
-
-    return sha256_value
-
-
-def addnet_hash_safetensors(b):
-    """kohya-ss hash for safetensors from https://github.com/kohya-ss/sd-scripts/blob/main/library/train_util.py"""
-    hash_sha256 = hashlib.sha256()
-    blksize = 1024 * 1024
-<<<<<<< HEAD
-
-    b.seek(0)
-    header = b.read(8)
-    n = int.from_bytes(header, "little")
-
-    offset = n + 8
-    b.seek(offset)
-    for chunk in iter(lambda: b.read(blksize), b""):
-        hash_sha256.update(chunk)
-
-=======
-
-    b.seek(0)
-    header = b.read(8)
-    n = int.from_bytes(header, "little")
-
-    offset = n + 8
-    b.seek(offset)
-    for chunk in iter(lambda: b.read(blksize), b""):
-        hash_sha256.update(chunk)
-
->>>>>>> 68f336bd
-    return hash_sha256.hexdigest()
-
+import hashlib
+import json
+import os.path
+import time
+
+import filelock
+import modules.cache
+from modules import shared
+from modules.paths import data_path
+from tools.mysql import get_mysql_cli, MySQLClient
+
+# dump_cache = modules.cache.dump_cache
+cache = modules.cache.cache
+
+cache_filename = os.path.join(data_path, "cache.json")
+cache_data = None
+is_worker = shared.cmd_opts.worker
+
+
+def dump_cache(title, sha256):
+    with filelock.FileLock(cache_filename+".lock"):
+        with open(cache_filename, "w", encoding="utf8") as file:
+            json.dump(cache_data, file, indent=4)
+    # worker 模式不需要存
+    if is_worker:
+        return
+    cli = get_mysql_cli()
+
+    def write_model_hash(mysql_cli: MySQLClient):
+        name, _ = os.path.splitext(os.path.basename(title))
+        try:
+            mysql_cli.execute_noquery_cmd('''
+                CREATE TABLE IF NOT EXISTS `model` (
+                  `id` int(11) unsigned NOT NULL AUTO_INCREMENT,
+                  `filename` char(255) NOT NULL DEFAULT '' COMMENT '文件路径',
+                  `alias` char(64) DEFAULT NULL COMMENT '别名',
+                  `hash` char(64) DEFAULT NULL COMMENT '模型HASH',
+                  `cover` char(255) DEFAULT NULL COMMENT '封面图',
+                  `created_at` datetime DEFAULT NULL,
+                  `updated_at` datetime DEFAULT NULL,
+                  `deleted_at` datetime DEFAULT NULL,
+                  `name` char(64) NOT NULL DEFAULT '' COMMENT '名称',
+                  `user_id` int(11) NOT NULL DEFAULT '0' COMMENT '用户ID，0代表系统',
+                  PRIMARY KEY (`id`),
+                  UNIQUE KEY `name-user` (`name`,`user_id`),
+                  UNIQUE KEY `hash` (`hash`)
+                ) ENGINE=InnoDB AUTO_INCREMENT=2 DEFAULT CHARSET=utf8mb4;
+            ''')
+            r = mysql_cli.query("SELECT 1 FROM model WHERE name = %s", name)
+            if r:
+                mysql_cli.execute_noquery_cmd('UPDATE model SET hash=%s', sha256)
+            else:
+                now = time.strftime("%Y-%m-%d %H:%M:%S", time.localtime())
+                mysql_cli.execute_noquery_cmd('''
+                    INSERT INTO `model` (`filename`, `hash`, `created_at`, `updated_at`, `name`)
+                    VALUES (%s, %s, %s, %s, %s);
+                ''', (title, sha256, now, now, name))
+        except Exception as ex:
+            print(f"cannot write cache to mysql:{ex}")
+        finally:
+            mysql_cli.close()
+
+    if cli:
+        write_model_hash(cli)
+
+
+# def cache(subsection):
+#     global cache_data
+#
+#     if cache_data is None:
+#         with filelock.FileLock(f"{cache_filename}.lock"):
+#             if not os.path.isfile(cache_filename):
+#                 cache_data = {}
+#             else:
+#                 with open(cache_filename, "r", encoding="utf8") as file:
+#                     cache_data = json.load(file)
+#
+#     s = cache_data.get(subsection, {})
+#     cache_data[subsection] = s
+#     return s
+
+
+def calculate_sha256(filename):
+    hash_sha256 = hashlib.sha256()
+    blksize = 1024 * 1024
+
+    with open(filename, "rb") as f:
+        for chunk in iter(lambda: f.read(blksize), b""):
+            hash_sha256.update(chunk)
+
+    return hash_sha256.hexdigest()
+
+
+def sha256_from_cache(filename, title, use_addnet_hash=False):
+    if shared.cmd_opts.worker:
+        basename, _ = os.path.splitext(os.path.basename(filename))
+        return basename
+
+    hashes = cache("hashes-addnet") if use_addnet_hash else cache("hashes")
+    ondisk_mtime = os.path.getmtime(filename)
+
+    if title not in hashes:
+        def query_mysql():
+            cli = get_mysql_cli()
+            if cli:
+                try:
+                    if is_worker:
+                        # OSS key 文件名就是hash
+                        hash, _ = os.path.splitext(os.path.basename(title))
+                        return hash
+                    else:
+                        name, _ = os.path.splitext(os.path.basename(title))
+                        r = cli.query("SELECT hash FROM model WHERE name=%s LIMIT 1", name)
+                    if r:
+                        print(f"query cache from mysql:{r['hash']}")
+                        return r.get('hash')
+                except Exception as err:
+                    print(f'query model hash err:{err}')
+                finally:
+                    cli.close()
+            return None
+        sha256 = query_mysql()
+        if sha256:
+            return sha256
+        return None
+
+    cached_sha256 = hashes[title].get("sha256", None)
+    cached_mtime = hashes[title].get("mtime", 0)
+
+    if ondisk_mtime > cached_mtime or cached_sha256 is None:
+        return None
+
+    return cached_sha256
+
+
+def sha256(filename, title, use_addnet_hash=False):
+    hashes = cache("hashes-addnet") if use_addnet_hash else cache("hashes")
+
+    sha256_value = sha256_from_cache(filename, title, use_addnet_hash)
+    if sha256_value is not None:
+        return sha256_value
+
+    if shared.cmd_opts.no_hashing:
+        return None
+
+    print(f"Calculating sha256 for {filename}: ", end='')
+    if use_addnet_hash:
+        with open(filename, "rb") as file:
+            sha256_value = addnet_hash_safetensors(file)
+    else:
+        sha256_value = calculate_sha256(filename)
+    print(f"{sha256_value}")
+
+    hashes[title] = {
+        "mtime": os.path.getmtime(filename),
+        "sha256": sha256_value,
+    }
+
+    dump_cache(title, sha256_value)
+
+    return sha256_value
+
+
+def addnet_hash_safetensors(b):
+    """kohya-ss hash for safetensors from https://github.com/kohya-ss/sd-scripts/blob/main/library/train_util.py"""
+    hash_sha256 = hashlib.sha256()
+    blksize = 1024 * 1024
+
+    b.seek(0)
+    header = b.read(8)
+    n = int.from_bytes(header, "little")
+
+    offset = n + 8
+    b.seek(offset)
+    for chunk in iter(lambda: b.read(blksize), b""):
+        hash_sha256.update(chunk)
+
+    return hash_sha256.hexdigest()
+