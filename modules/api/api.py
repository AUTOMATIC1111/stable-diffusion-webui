import base64
import io
import os
import time
import datetime
import uvicorn
import ipaddress
import requests
import gradio as gr
from threading import Lock
from io import BytesIO
from fastapi import APIRouter, Depends, FastAPI, Request, Response
from fastapi.security import HTTPBasic, HTTPBasicCredentials
from fastapi.exceptions import HTTPException
from fastapi.responses import JSONResponse
from fastapi.encoders import jsonable_encoder
from secrets import compare_digest

import modules.shared as shared
from modules import sd_samplers, deepbooru, sd_hijack, images, scripts, ui, postprocessing, errors, restart, shared_items, script_callbacks, infotext_utils, sd_models, sd_schedulers
from modules.api import models
from modules.shared import opts
from modules.processing import StableDiffusionProcessingTxt2Img, StableDiffusionProcessingImg2Img, process_images
from modules.textual_inversion.textual_inversion import create_embedding, train_embedding
from modules.hypernetworks.hypernetwork import create_hypernetwork, train_hypernetwork
from PIL import PngImagePlugin
from modules.sd_models_config import find_checkpoint_config_near_filename
from modules.realesrgan_model import get_realesrgan_models
from modules import devices
from typing import Any
import piexif
import piexif.helper
from contextlib import closing
from modules.progress import create_task_id, add_task_to_queue, start_task, finish_task, current_task

def script_name_to_index(name, scripts):
    try:
        return [script.title().lower() for script in scripts].index(name.lower())
    except Exception as e:
        raise HTTPException(status_code=422, detail=f"Script '{name}' not found") from e


def validate_sampler_name(name):
    config = sd_samplers.all_samplers_map.get(name, None)
    if config is None:
        raise HTTPException(status_code=404, detail="Sampler not found")

    return name


def setUpscalers(req: dict):
    reqDict = vars(req)
    reqDict['extras_upscaler_1'] = reqDict.pop('upscaler_1', None)
    reqDict['extras_upscaler_2'] = reqDict.pop('upscaler_2', None)
    return reqDict


def verify_url(url):
    """Returns True if the url refers to a global resource."""

    import socket
    from urllib.parse import urlparse
    try:
        parsed_url = urlparse(url)
        domain_name = parsed_url.netloc
        host = socket.gethostbyname_ex(domain_name)
        for ip in host[2]:
            ip_addr = ipaddress.ip_address(ip)
            if not ip_addr.is_global:
                return False
    except Exception:
        return False

    return True


def decode_base64_to_image(encoding):
    if encoding.startswith("http://") or encoding.startswith("https://"):
        if not opts.api_enable_requests:
            raise HTTPException(status_code=500, detail="Requests not allowed")

        if opts.api_forbid_local_requests and not verify_url(encoding):
            raise HTTPException(status_code=500, detail="Request to local resource not allowed")

        headers = {'user-agent': opts.api_useragent} if opts.api_useragent else {}
        response = requests.get(encoding, timeout=30, headers=headers)
        try:
            image = images.read(BytesIO(response.content))
            return image
        except Exception as e:
            raise HTTPException(status_code=500, detail="Invalid image url") from e

    if encoding.startswith("data:image/"):
        encoding = encoding.split(";")[1].split(",")[1]
    try:
        image = images.read(BytesIO(base64.b64decode(encoding)))
        return image
    except Exception as e:
        raise HTTPException(status_code=500, detail="Invalid encoded image") from e


def encode_pil_to_base64(image):
    with io.BytesIO() as output_bytes:
        if isinstance(image, str):
            return image
        if opts.samples_format.lower() == 'png':
            use_metadata = False
            metadata = PngImagePlugin.PngInfo()
            for key, value in image.info.items():
                if isinstance(key, str) and isinstance(value, str):
                    metadata.add_text(key, value)
                    use_metadata = True
            image.save(output_bytes, format="PNG", pnginfo=(metadata if use_metadata else None), quality=opts.jpeg_quality)

        elif opts.samples_format.lower() in ("jpg", "jpeg", "webp"):
            if image.mode == "RGBA":
                image = image.convert("RGB")
            parameters = image.info.get('parameters', None)
            exif_bytes = piexif.dump({
                "Exif": { piexif.ExifIFD.UserComment: piexif.helper.UserComment.dump(parameters or "", encoding="unicode") }
            })
            if opts.samples_format.lower() in ("jpg", "jpeg"):
                image.save(output_bytes, format="JPEG", exif = exif_bytes, quality=opts.jpeg_quality)
            else:
                image.save(output_bytes, format="WEBP", exif = exif_bytes, quality=opts.jpeg_quality)

        else:
            raise HTTPException(status_code=500, detail="Invalid image format")

        bytes_data = output_bytes.getvalue()

    return base64.b64encode(bytes_data)


def api_middleware(app: FastAPI):
    rich_available = False
    try:
        if os.environ.get('WEBUI_RICH_EXCEPTIONS', None) is not None:
            import anyio  # importing just so it can be placed on silent list
            import starlette  # importing just so it can be placed on silent list
            from rich.console import Console
            console = Console()
            rich_available = True
    except Exception:
        pass

    @app.middleware("http")
    async def log_and_time(req: Request, call_next):
        ts = time.time()
        res: Response = await call_next(req)
        duration = str(round(time.time() - ts, 4))
        res.headers["X-Process-Time"] = duration
        endpoint = req.scope.get('path', 'err')
        if shared.cmd_opts.api_log and endpoint.startswith('/sdapi'):
            print('API {t} {code} {prot}/{ver} {method} {endpoint} {cli} {duration}'.format(
                t=datetime.datetime.now().strftime("%Y-%m-%d %H:%M:%S.%f"),
                code=res.status_code,
                ver=req.scope.get('http_version', '0.0'),
                cli=req.scope.get('client', ('0:0.0.0', 0))[0],
                prot=req.scope.get('scheme', 'err'),
                method=req.scope.get('method', 'err'),
                endpoint=endpoint,
                duration=duration,
            ))
        return res

    def handle_exception(request: Request, e: Exception):
        err = {
            "error": type(e).__name__,
            "detail": vars(e).get('detail', ''),
            "body": vars(e).get('body', ''),
            "errors": str(e),
        }
        if not isinstance(e, HTTPException):  # do not print backtrace on known httpexceptions
            message = f"API error: {request.method}: {request.url} {err}"
            if rich_available:
                print(message)
                console.print_exception(show_locals=True, max_frames=2, extra_lines=1, suppress=[anyio, starlette], word_wrap=False, width=min([console.width, 200]))
            else:
                errors.report(message, exc_info=True)
        return JSONResponse(status_code=vars(e).get('status_code', 500), content=jsonable_encoder(err))

    @app.middleware("http")
    async def exception_handling(request: Request, call_next):
        try:
            return await call_next(request)
        except Exception as e:
            return handle_exception(request, e)

    @app.exception_handler(Exception)
    async def fastapi_exception_handler(request: Request, e: Exception):
        return handle_exception(request, e)

    @app.exception_handler(HTTPException)
    async def http_exception_handler(request: Request, e: HTTPException):
        return handle_exception(request, e)


class Api:
    def __init__(self, app: FastAPI, queue_lock: Lock):
        if shared.cmd_opts.api_auth:
            self.credentials = {}
            for auth in shared.cmd_opts.api_auth.split(","):
                user, password = auth.split(":")
                self.credentials[user] = password

        self.router = APIRouter()
        self.app = app
        self.queue_lock = queue_lock
        api_middleware(self.app)
        self.add_api_route("/sdapi/v1/txt2img", self.text2imgapi, methods=["POST"], response_model=models.TextToImageResponse)
        self.add_api_route("/sdapi/v1/img2img", self.img2imgapi, methods=["POST"], response_model=models.ImageToImageResponse)
        self.add_api_route("/sdapi/v1/extra-single-image", self.extras_single_image_api, methods=["POST"], response_model=models.ExtrasSingleImageResponse)
        self.add_api_route("/sdapi/v1/extra-batch-images", self.extras_batch_images_api, methods=["POST"], response_model=models.ExtrasBatchImagesResponse)
        self.add_api_route("/sdapi/v1/png-info", self.pnginfoapi, methods=["POST"], response_model=models.PNGInfoResponse)
        self.add_api_route("/sdapi/v1/progress", self.progressapi, methods=["GET"], response_model=models.ProgressResponse)
        self.add_api_route("/sdapi/v1/interrogate", self.interrogateapi, methods=["POST"])
        self.add_api_route("/sdapi/v1/interrupt", self.interruptapi, methods=["POST"])
        self.add_api_route("/sdapi/v1/skip", self.skip, methods=["POST"])
        self.add_api_route("/sdapi/v1/options", self.get_config, methods=["GET"], response_model=models.OptionsModel)
        self.add_api_route("/sdapi/v1/options", self.set_config, methods=["POST"])
        self.add_api_route("/sdapi/v1/cmd-flags", self.get_cmd_flags, methods=["GET"], response_model=models.FlagsModel)
        self.add_api_route("/sdapi/v1/samplers", self.get_samplers, methods=["GET"], response_model=list[models.SamplerItem])
        self.add_api_route("/sdapi/v1/schedulers", self.get_schedulers, methods=["GET"], response_model=list[models.SchedulerItem])
        self.add_api_route("/sdapi/v1/upscalers", self.get_upscalers, methods=["GET"], response_model=list[models.UpscalerItem])
        self.add_api_route("/sdapi/v1/latent-upscale-modes", self.get_latent_upscale_modes, methods=["GET"], response_model=list[models.LatentUpscalerModeItem])
        self.add_api_route("/sdapi/v1/sd-models", self.get_sd_models, methods=["GET"], response_model=list[models.SDModelItem])
        self.add_api_route("/sdapi/v1/sd-vae", self.get_sd_vaes, methods=["GET"], response_model=list[models.SDVaeItem])
        self.add_api_route("/sdapi/v1/hypernetworks", self.get_hypernetworks, methods=["GET"], response_model=list[models.HypernetworkItem])
        self.add_api_route("/sdapi/v1/face-restorers", self.get_face_restorers, methods=["GET"], response_model=list[models.FaceRestorerItem])
        self.add_api_route("/sdapi/v1/realesrgan-models", self.get_realesrgan_models, methods=["GET"], response_model=list[models.RealesrganItem])
        self.add_api_route("/sdapi/v1/prompt-styles", self.get_prompt_styles, methods=["GET"], response_model=list[models.PromptStyleItem])
        self.add_api_route("/sdapi/v1/embeddings", self.get_embeddings, methods=["GET"], response_model=models.EmbeddingsResponse)
        self.add_api_route("/sdapi/v1/refresh-embeddings", self.refresh_embeddings, methods=["POST"])
        self.add_api_route("/sdapi/v1/refresh-checkpoints", self.refresh_checkpoints, methods=["POST"])
        self.add_api_route("/sdapi/v1/refresh-vae", self.refresh_vae, methods=["POST"])
        self.add_api_route("/sdapi/v1/create/embedding", self.create_embedding, methods=["POST"], response_model=models.CreateResponse)
        self.add_api_route("/sdapi/v1/create/hypernetwork", self.create_hypernetwork, methods=["POST"], response_model=models.CreateResponse)
        self.add_api_route("/sdapi/v1/train/embedding", self.train_embedding, methods=["POST"], response_model=models.TrainResponse)
        self.add_api_route("/sdapi/v1/train/hypernetwork", self.train_hypernetwork, methods=["POST"], response_model=models.TrainResponse)
        self.add_api_route("/sdapi/v1/memory", self.get_memory, methods=["GET"], response_model=models.MemoryResponse)
        self.add_api_route("/sdapi/v1/unload-checkpoint", self.unloadapi, methods=["POST"])
        self.add_api_route("/sdapi/v1/reload-checkpoint", self.reloadapi, methods=["POST"])
        self.add_api_route("/sdapi/v1/scripts", self.get_scripts_list, methods=["GET"], response_model=models.ScriptsList)
        self.add_api_route("/sdapi/v1/script-info", self.get_script_info, methods=["GET"], response_model=list[models.ScriptInfo])
        self.add_api_route("/sdapi/v1/extensions", self.get_extensions_list, methods=["GET"], response_model=list[models.ExtensionItem])

        if shared.cmd_opts.api_server_stop:
            self.add_api_route("/sdapi/v1/server-kill", self.kill_webui, methods=["POST"])
            self.add_api_route("/sdapi/v1/server-restart", self.restart_webui, methods=["POST"])
            self.add_api_route("/sdapi/v1/server-stop", self.stop_webui, methods=["POST"])

        self.default_script_arg_txt2img = []
        self.default_script_arg_img2img = []

        txt2img_script_runner = scripts.scripts_txt2img
        img2img_script_runner = scripts.scripts_img2img

        if not txt2img_script_runner.scripts or not img2img_script_runner.scripts:
            ui.create_ui()

        if not txt2img_script_runner.scripts:
            txt2img_script_runner.initialize_scripts(False)
        if not self.default_script_arg_txt2img:
            self.default_script_arg_txt2img = self.init_default_script_args(txt2img_script_runner)

        if not img2img_script_runner.scripts:
            img2img_script_runner.initialize_scripts(True)
        if not self.default_script_arg_img2img:
            self.default_script_arg_img2img = self.init_default_script_args(img2img_script_runner)



    def add_api_route(self, path: str, endpoint, **kwargs):
        if shared.cmd_opts.api_auth:
            return self.app.add_api_route(path, endpoint, dependencies=[Depends(self.auth)], **kwargs)
        return self.app.add_api_route(path, endpoint, **kwargs)

    def auth(self, credentials: HTTPBasicCredentials = Depends(HTTPBasic())):
        if credentials.username in self.credentials:
            if compare_digest(credentials.password, self.credentials[credentials.username]):
                return True

        raise HTTPException(status_code=401, detail="Incorrect username or password", headers={"WWW-Authenticate": "Basic"})

    def get_selectable_script(self, script_name, script_runner):
        if script_name is None or script_name == "":
            return None, None

        script_idx = script_name_to_index(script_name, script_runner.selectable_scripts)
        script = script_runner.selectable_scripts[script_idx]
        return script, script_idx

    def get_scripts_list(self):
        t2ilist = [script.name for script in scripts.scripts_txt2img.scripts if script.name is not None]
        i2ilist = [script.name for script in scripts.scripts_img2img.scripts if script.name is not None]

        return models.ScriptsList(txt2img=t2ilist, img2img=i2ilist)

    def get_script_info(self):
        res = []

        for script_list in [scripts.scripts_txt2img.scripts, scripts.scripts_img2img.scripts]:
            res += [script.api_info for script in script_list if script.api_info is not None]

        return res

    def get_script(self, script_name, script_runner):
        if script_name is None or script_name == "":
            return None, None

        script_idx = script_name_to_index(script_name, script_runner.scripts)
        return script_runner.scripts[script_idx]

    def init_default_script_args(self, script_runner):
        #find max idx from the scripts in runner and generate a none array to init script_args
        last_arg_index = 1
        for script in script_runner.scripts:
            if last_arg_index < script.args_to:
                last_arg_index = script.args_to
        # None everywhere except position 0 to initialize script args
        script_args = [None]*last_arg_index
        script_args[0] = 0

        # get default values
        with gr.Blocks(): # will throw errors calling ui function without this
            for script in script_runner.scripts:
                if script.ui(script.is_img2img):
                    ui_default_values = []
                    for elem in script.ui(script.is_img2img):
                        ui_default_values.append(elem.value)
                    script_args[script.args_from:script.args_to] = ui_default_values
        return script_args

    def init_script_args(self, request, default_script_args, selectable_scripts, selectable_idx, script_runner, *, input_script_args=None):
        script_args = default_script_args.copy()

        if input_script_args is not None:
            for index, value in input_script_args.items():
                script_args[index] = value

        # position 0 in script_arg is the idx+1 of the selectable script that is going to be run when using scripts.scripts_*2img.run()
        if selectable_scripts:
            script_args[selectable_scripts.args_from:selectable_scripts.args_to] = request.script_args
            script_args[0] = selectable_idx + 1

        # Now check for always on scripts
        if request.alwayson_scripts:
            for alwayson_script_name in request.alwayson_scripts.keys():
                alwayson_script = self.get_script(alwayson_script_name, script_runner)
                if alwayson_script is None:
                    raise HTTPException(status_code=422, detail=f"always on script {alwayson_script_name} not found")
                # Selectable script in always on script param check
                if alwayson_script.alwayson is False:
                    raise HTTPException(status_code=422, detail="Cannot have a selectable script in the always on scripts params")
                # always on script with no arg should always run so you don't really need to add them to the requests
                if "args" in request.alwayson_scripts[alwayson_script_name]:
                    # min between arg length in scriptrunner and arg length in the request
                    for idx in range(0, min((alwayson_script.args_to - alwayson_script.args_from), len(request.alwayson_scripts[alwayson_script_name]["args"]))):
                        script_args[alwayson_script.args_from + idx] = request.alwayson_scripts[alwayson_script_name]["args"][idx]
        return script_args

    def apply_infotext(self, request, tabname, *, script_runner=None, mentioned_script_args=None):
        """Processes `infotext` field from the `request`, and sets other fields of the `request` according to what's in infotext.

        If request already has a field set, and that field is encountered in infotext too, the value from infotext is ignored.

        Additionally, fills `mentioned_script_args` dict with index: value pairs for script arguments read from infotext.
        """

        if not request.infotext:
            return {}

        possible_fields = infotext_utils.paste_fields[tabname]["fields"]
        set_fields = request.model_dump(exclude_unset=True) if hasattr(request, "request") else request.dict(exclude_unset=True)  # pydantic v1/v2 have differenrt names for this
        params = infotext_utils.parse_generation_parameters(request.infotext)

        def get_field_value(field, params):
            value = field.function(params) if field.function else params.get(field.label)
            if value is None:
                return None

            if field.api in request.__fields__:
                target_type = request.__fields__[field.api].type_
            else:
                target_type = type(field.component.value)

            if target_type == type(None):
                return None

            if isinstance(value, dict) and value.get('__type__') == 'generic_update':  # this is a gradio.update rather than a value
                value = value.get('value')

            if value is not None and not isinstance(value, target_type):
                value = target_type(value)

            return value

        for field in possible_fields:
            if not field.api:
                continue

            if field.api in set_fields:
                continue

            value = get_field_value(field, params)
            if value is not None:
                setattr(request, field.api, value)

        if request.override_settings is None:
            request.override_settings = {}

        overridden_settings = infotext_utils.get_override_settings(params)
        for _, setting_name, value in overridden_settings:
            if setting_name not in request.override_settings:
                request.override_settings[setting_name] = value

        if script_runner is not None and mentioned_script_args is not None:
            indexes = {v: i for i, v in enumerate(script_runner.inputs)}
            script_fields = ((field, indexes[field.component]) for field in possible_fields if field.component in indexes)

            for field, index in script_fields:
                value = get_field_value(field, params)

                if value is None:
                    continue

                mentioned_script_args[index] = value

        return params

    def text2imgapi(self, txt2imgreq: models.StableDiffusionTxt2ImgProcessingAPI):
<<<<<<< HEAD
        task_id=txt2imgreq.task_id
        #输出任务编号
        print("任务编号为："+str(task_id))
=======
        task_id = txt2imgreq.force_task_id or create_task_id("txt2img")

>>>>>>> 1c0a0c4c
        script_runner = scripts.scripts_txt2img

        infotext_script_args = {}
        self.apply_infotext(txt2imgreq, "txt2img", script_runner=script_runner, mentioned_script_args=infotext_script_args)

        selectable_scripts, selectable_script_idx = self.get_selectable_script(txt2imgreq.script_name, script_runner)

        populate = txt2imgreq.copy(update={  # Override __init__ params
            "sampler_name": validate_sampler_name(txt2imgreq.sampler_name or txt2imgreq.sampler_index),
            "do_not_save_samples": not txt2imgreq.save_images,
            "do_not_save_grid": not txt2imgreq.save_images,
        })
        if populate.sampler_name:
            populate.sampler_index = None  # prevent a warning later on

        args = vars(populate)
        args.pop('script_name', None)
        args.pop('script_args', None) # will refeed them to the pipeline directly after initializing them
        args.pop('alwayson_scripts', None)
        args.pop('infotext', None)

        script_args = self.init_script_args(txt2imgreq, self.default_script_arg_txt2img, selectable_scripts, selectable_script_idx, script_runner, input_script_args=infotext_script_args)

        send_images = args.pop('send_images', True)
        args.pop('save_images', None)

        add_task_to_queue(task_id)

        with self.queue_lock:

            with closing(StableDiffusionProcessingTxt2Img(sd_model=shared.sd_model, **args)) as p:
                p.is_api = True
                p.scripts = script_runner
                p.outpath_grids = opts.outdir_txt2img_grids
                p.outpath_samples = opts.outdir_txt2img_samples

                try:
                    shared.state.begin(job="scripts_txt2img")
<<<<<<< HEAD
                    shared.state.task_id = task_id
=======
                    start_task(task_id)
>>>>>>> 1c0a0c4c
                    if selectable_scripts is not None:
                        p.script_args = script_args
                        processed = scripts.scripts_txt2img.run(p, *p.script_args) # Need to pass args as list here
                    else:
                        p.script_args = tuple(script_args) # Need to pass args as tuple here
                        processed = process_images(p)
                    finish_task(task_id)
                finally:
                    shared.state.end()
                    shared.total_tqdm.clear()

        b64images = list(map(encode_pil_to_base64, processed.images)) if send_images else []

        return models.TextToImageResponse(images=b64images, parameters=vars(txt2imgreq), info=processed.js())

    def img2imgapi(self, img2imgreq: models.StableDiffusionImg2ImgProcessingAPI):
<<<<<<< HEAD
        task_id=img2imgreq.task_id
        #输出任务编号
        print("任务编号为："+str(task_id))
=======
        task_id = img2imgreq.force_task_id or create_task_id("img2img")

>>>>>>> 1c0a0c4c
        init_images = img2imgreq.init_images
        if init_images is None:
            raise HTTPException(status_code=404, detail="Init image not found")

        mask = img2imgreq.mask
        if mask:
            mask = decode_base64_to_image(mask)

        script_runner = scripts.scripts_img2img

        infotext_script_args = {}
        self.apply_infotext(img2imgreq, "img2img", script_runner=script_runner, mentioned_script_args=infotext_script_args)

        selectable_scripts, selectable_script_idx = self.get_selectable_script(img2imgreq.script_name, script_runner)

        populate = img2imgreq.copy(update={  # Override __init__ params
            "sampler_name": validate_sampler_name(img2imgreq.sampler_name or img2imgreq.sampler_index),
            "do_not_save_samples": not img2imgreq.save_images,
            "do_not_save_grid": not img2imgreq.save_images,
            "mask": mask,
        })
        if populate.sampler_name:
            populate.sampler_index = None  # prevent a warning later on

        args = vars(populate)
        args.pop('include_init_images', None)  # this is meant to be done by "exclude": True in model, but it's for a reason that I cannot determine.
        args.pop('script_name', None)
        args.pop('script_args', None)  # will refeed them to the pipeline directly after initializing them
        args.pop('alwayson_scripts', None)
        args.pop('infotext', None)

        script_args = self.init_script_args(img2imgreq, self.default_script_arg_img2img, selectable_scripts, selectable_script_idx, script_runner, input_script_args=infotext_script_args)

        send_images = args.pop('send_images', True)
        args.pop('save_images', None)

        add_task_to_queue(task_id)

        with self.queue_lock:
            with closing(StableDiffusionProcessingImg2Img(sd_model=shared.sd_model, **args)) as p:
                p.init_images = [decode_base64_to_image(x) for x in init_images]
                p.is_api = True
                p.scripts = script_runner
                p.outpath_grids = opts.outdir_img2img_grids
                p.outpath_samples = opts.outdir_img2img_samples

                try:
                    shared.state.begin(job="scripts_img2img")
<<<<<<< HEAD
                    shared.state.task_id = task_id
=======
                    start_task(task_id)
>>>>>>> 1c0a0c4c
                    if selectable_scripts is not None:
                        p.script_args = script_args
                        processed = scripts.scripts_img2img.run(p, *p.script_args) # Need to pass args as list here
                    else:
                        p.script_args = tuple(script_args) # Need to pass args as tuple here
                        processed = process_images(p)
                    finish_task(task_id)
                finally:
                    shared.state.end()
                    shared.total_tqdm.clear()

        b64images = list(map(encode_pil_to_base64, processed.images)) if send_images else []

        if not img2imgreq.include_init_images:
            img2imgreq.init_images = None
            img2imgreq.mask = None

        return models.ImageToImageResponse(images=b64images, parameters=vars(img2imgreq), info=processed.js())

    def extras_single_image_api(self, req: models.ExtrasSingleImageRequest):
        reqDict = setUpscalers(req)

        reqDict['image'] = decode_base64_to_image(reqDict['image'])

        with self.queue_lock:
            result = postprocessing.run_extras(extras_mode=0, image_folder="", input_dir="", output_dir="", save_output=False, **reqDict)

        return models.ExtrasSingleImageResponse(image=encode_pil_to_base64(result[0][0]), html_info=result[1])

    def extras_batch_images_api(self, req: models.ExtrasBatchImagesRequest):
        reqDict = setUpscalers(req)

        image_list = reqDict.pop('imageList', [])
        image_folder = [decode_base64_to_image(x.data) for x in image_list]

        with self.queue_lock:
            result = postprocessing.run_extras(extras_mode=1, image_folder=image_folder, image="", input_dir="", output_dir="", save_output=False, **reqDict)

        return models.ExtrasBatchImagesResponse(images=list(map(encode_pil_to_base64, result[0])), html_info=result[1])

    def pnginfoapi(self, req: models.PNGInfoRequest):
        image = decode_base64_to_image(req.image.strip())
        if image is None:
            return models.PNGInfoResponse(info="")

        geninfo, items = images.read_info_from_image(image)
        if geninfo is None:
            geninfo = ""

        params = infotext_utils.parse_generation_parameters(geninfo)
        script_callbacks.infotext_pasted_callback(geninfo, params)

        return models.PNGInfoResponse(info=geninfo, items=items, parameters=params)

    def progressapi(self, req: models.ProgressRequest = Depends()):
        # copy from check_progress_call of ui.py

        if shared.state.job_count == 0:
            return models.ProgressResponse(progress=0, eta_relative=0, state=shared.state.dict(), textinfo=shared.state.textinfo)
        task_id = req.task_id
        if shared.state.task_id != task_id:
            return models.ProgressResponse(progress=0, eta_relative=0, state=shared.state.dict(), textinfo=shared.state.textinfo)
        # avoid dividing zero
        progress = 0.01

        if shared.state.job_count > 0:
            progress += shared.state.job_no / shared.state.job_count
        if shared.state.sampling_steps > 0:
            progress += 1 / shared.state.job_count * shared.state.sampling_step / shared.state.sampling_steps

        time_since_start = time.time() - shared.state.time_start
        eta = (time_since_start/progress)
        eta_relative = eta-time_since_start

        progress = min(progress, 1)

        shared.state.set_current_image()

        current_image = None
        if shared.state.current_image and not req.skip_current_image:
            current_image = encode_pil_to_base64(shared.state.current_image)

        return models.ProgressResponse(progress=progress, eta_relative=eta_relative, state=shared.state.dict(), current_image=current_image, textinfo=shared.state.textinfo, current_task=current_task)

    def interrogateapi(self, interrogatereq: models.InterrogateRequest):
        image_b64 = interrogatereq.image
        if image_b64 is None:
            raise HTTPException(status_code=404, detail="Image not found")

        img = decode_base64_to_image(image_b64)
        img = img.convert('RGB')

        # Override object param
        with self.queue_lock:
            if interrogatereq.model == "clip":
                processed = shared.interrogator.interrogate(img)
            elif interrogatereq.model == "deepdanbooru":
                processed = deepbooru.model.tag(img)
            else:
                raise HTTPException(status_code=404, detail="Model not found")

        return models.InterrogateResponse(caption=processed)

    def interruptapi(self):
        shared.state.interrupt()

        return {}

    def unloadapi(self):
        sd_models.unload_model_weights()

        return {}

    def reloadapi(self):
        sd_models.send_model_to_device(shared.sd_model)

        return {}

    def skip(self):
        shared.state.skip()

    def get_config(self):
        options = {}
        for key in shared.opts.data.keys():
            metadata = shared.opts.data_labels.get(key)
            if(metadata is not None):
                options.update({key: shared.opts.data.get(key, shared.opts.data_labels.get(key).default)})
            else:
                options.update({key: shared.opts.data.get(key, None)})

        return options

    def set_config(self, req: dict[str, Any]):
        checkpoint_name = req.get("sd_model_checkpoint", None)
        if checkpoint_name is not None and checkpoint_name not in sd_models.checkpoint_aliases:
            raise RuntimeError(f"model {checkpoint_name!r} not found")

        for k, v in req.items():
            shared.opts.set(k, v, is_api=True)

        shared.opts.save(shared.config_filename)
        return

    def get_cmd_flags(self):
        return vars(shared.cmd_opts)

    def get_samplers(self):
        return [{"name": sampler[0], "aliases":sampler[2], "options":sampler[3]} for sampler in sd_samplers.all_samplers]

    def get_schedulers(self):
        return [
            {
                "name": scheduler.name,
                "label": scheduler.label,
                "aliases": scheduler.aliases,
                "default_rho": scheduler.default_rho,
                "need_inner_model": scheduler.need_inner_model,
            }
            for scheduler in sd_schedulers.schedulers]

    def get_upscalers(self):
        return [
            {
                "name": upscaler.name,
                "model_name": upscaler.scaler.model_name,
                "model_path": upscaler.data_path,
                "model_url": None,
                "scale": upscaler.scale,
            }
            for upscaler in shared.sd_upscalers
        ]

    def get_latent_upscale_modes(self):
        return [
            {
                "name": upscale_mode,
            }
            for upscale_mode in [*(shared.latent_upscale_modes or {})]
        ]

    def get_sd_models(self):
        import modules.sd_models as sd_models
        return [{"title": x.title, "model_name": x.model_name, "hash": x.shorthash, "sha256": x.sha256, "filename": x.filename, "config": find_checkpoint_config_near_filename(x)} for x in sd_models.checkpoints_list.values()]

    def get_sd_vaes(self):
        import modules.sd_vae as sd_vae
        return [{"model_name": x, "filename": sd_vae.vae_dict[x]} for x in sd_vae.vae_dict.keys()]

    def get_hypernetworks(self):
        return [{"name": name, "path": shared.hypernetworks[name]} for name in shared.hypernetworks]

    def get_face_restorers(self):
        return [{"name":x.name(), "cmd_dir": getattr(x, "cmd_dir", None)} for x in shared.face_restorers]

    def get_realesrgan_models(self):
        return [{"name":x.name,"path":x.data_path, "scale":x.scale} for x in get_realesrgan_models(None)]

    def get_prompt_styles(self):
        styleList = []
        for k in shared.prompt_styles.styles:
            style = shared.prompt_styles.styles[k]
            styleList.append({"name":style[0], "prompt": style[1], "negative_prompt": style[2]})

        return styleList

    def get_embeddings(self):
        db = sd_hijack.model_hijack.embedding_db

        def convert_embedding(embedding):
            return {
                "step": embedding.step,
                "sd_checkpoint": embedding.sd_checkpoint,
                "sd_checkpoint_name": embedding.sd_checkpoint_name,
                "shape": embedding.shape,
                "vectors": embedding.vectors,
            }

        def convert_embeddings(embeddings):
            return {embedding.name: convert_embedding(embedding) for embedding in embeddings.values()}

        return {
            "loaded": convert_embeddings(db.word_embeddings),
            "skipped": convert_embeddings(db.skipped_embeddings),
        }

    def refresh_embeddings(self):
        with self.queue_lock:
            sd_hijack.model_hijack.embedding_db.load_textual_inversion_embeddings(force_reload=True)

    def refresh_checkpoints(self):
        with self.queue_lock:
            shared.refresh_checkpoints()

    def refresh_vae(self):
        with self.queue_lock:
            shared_items.refresh_vae_list()

    def create_embedding(self, args: dict):
        try:
            shared.state.begin(job="create_embedding")
            filename = create_embedding(**args) # create empty embedding
            sd_hijack.model_hijack.embedding_db.load_textual_inversion_embeddings() # reload embeddings so new one can be immediately used
            return models.CreateResponse(info=f"create embedding filename: {filename}")
        except AssertionError as e:
            return models.TrainResponse(info=f"create embedding error: {e}")
        finally:
            shared.state.end()


    def create_hypernetwork(self, args: dict):
        try:
            shared.state.begin(job="create_hypernetwork")
            filename = create_hypernetwork(**args) # create empty embedding
            return models.CreateResponse(info=f"create hypernetwork filename: {filename}")
        except AssertionError as e:
            return models.TrainResponse(info=f"create hypernetwork error: {e}")
        finally:
            shared.state.end()

    def train_embedding(self, args: dict):
        try:
            shared.state.begin(job="train_embedding")
            apply_optimizations = shared.opts.training_xattention_optimizations
            error = None
            filename = ''
            if not apply_optimizations:
                sd_hijack.undo_optimizations()
            try:
                embedding, filename = train_embedding(**args) # can take a long time to complete
            except Exception as e:
                error = e
            finally:
                if not apply_optimizations:
                    sd_hijack.apply_optimizations()
            return models.TrainResponse(info=f"train embedding complete: filename: {filename} error: {error}")
        except Exception as msg:
            return models.TrainResponse(info=f"train embedding error: {msg}")
        finally:
            shared.state.end()

    def train_hypernetwork(self, args: dict):
        try:
            shared.state.begin(job="train_hypernetwork")
            shared.loaded_hypernetworks = []
            apply_optimizations = shared.opts.training_xattention_optimizations
            error = None
            filename = ''
            if not apply_optimizations:
                sd_hijack.undo_optimizations()
            try:
                hypernetwork, filename = train_hypernetwork(**args)
            except Exception as e:
                error = e
            finally:
                shared.sd_model.cond_stage_model.to(devices.device)
                shared.sd_model.first_stage_model.to(devices.device)
                if not apply_optimizations:
                    sd_hijack.apply_optimizations()
                shared.state.end()
            return models.TrainResponse(info=f"train embedding complete: filename: {filename} error: {error}")
        except Exception as exc:
            return models.TrainResponse(info=f"train embedding error: {exc}")
        finally:
            shared.state.end()

    def get_memory(self):
        try:
            import os
            import psutil
            process = psutil.Process(os.getpid())
            res = process.memory_info() # only rss is cross-platform guaranteed so we dont rely on other values
            ram_total = 100 * res.rss / process.memory_percent() # and total memory is calculated as actual value is not cross-platform safe
            ram = { 'free': ram_total - res.rss, 'used': res.rss, 'total': ram_total }
        except Exception as err:
            ram = { 'error': f'{err}' }
        try:
            import torch
            if torch.cuda.is_available():
                s = torch.cuda.mem_get_info()
                system = { 'free': s[0], 'used': s[1] - s[0], 'total': s[1] }
                s = dict(torch.cuda.memory_stats(shared.device))
                allocated = { 'current': s['allocated_bytes.all.current'], 'peak': s['allocated_bytes.all.peak'] }
                reserved = { 'current': s['reserved_bytes.all.current'], 'peak': s['reserved_bytes.all.peak'] }
                active = { 'current': s['active_bytes.all.current'], 'peak': s['active_bytes.all.peak'] }
                inactive = { 'current': s['inactive_split_bytes.all.current'], 'peak': s['inactive_split_bytes.all.peak'] }
                warnings = { 'retries': s['num_alloc_retries'], 'oom': s['num_ooms'] }
                cuda = {
                    'system': system,
                    'active': active,
                    'allocated': allocated,
                    'reserved': reserved,
                    'inactive': inactive,
                    'events': warnings,
                }
            else:
                cuda = {'error': 'unavailable'}
        except Exception as err:
            cuda = {'error': f'{err}'}
        return models.MemoryResponse(ram=ram, cuda=cuda)

    def get_extensions_list(self):
        from modules import extensions
        extensions.list_extensions()
        ext_list = []
        for ext in extensions.extensions:
            ext: extensions.Extension
            ext.read_info_from_repo()
            if ext.remote is not None:
                ext_list.append({
                    "name": ext.name,
                    "remote": ext.remote,
                    "branch": ext.branch,
                    "commit_hash":ext.commit_hash,
                    "commit_date":ext.commit_date,
                    "version":ext.version,
                    "enabled":ext.enabled
                })
        return ext_list

    def launch(self, server_name, port, root_path):
        self.app.include_router(self.router)
        uvicorn.run(
            self.app,
            host=server_name,
            port=port,
            timeout_keep_alive=shared.cmd_opts.timeout_keep_alive,
            root_path=root_path,
            ssl_keyfile=shared.cmd_opts.tls_keyfile,
            ssl_certfile=shared.cmd_opts.tls_certfile
        )

    def kill_webui(self):
        restart.stop_program()

    def restart_webui(self):
        if restart.is_restartable():
            restart.restart_program()
        return Response(status_code=501)

    def stop_webui(request):
        shared.state.server_command = "stop"
        return Response("Stopping.")
<|MERGE_RESOLUTION|>--- conflicted
+++ resolved
@@ -430,14 +430,11 @@
         return params
 
     def text2imgapi(self, txt2imgreq: models.StableDiffusionTxt2ImgProcessingAPI):
-<<<<<<< HEAD
-        task_id=txt2imgreq.task_id
+
+        customer_task_id=txt2imgreq.task_id
         #输出任务编号
-        print("任务编号为："+str(task_id))
-=======
+        print("任务编号为："+str(customer_task_id))
         task_id = txt2imgreq.force_task_id or create_task_id("txt2img")
-
->>>>>>> 1c0a0c4c
         script_runner = scripts.scripts_txt2img
 
         infotext_script_args = {}
@@ -476,11 +473,8 @@
 
                 try:
                     shared.state.begin(job="scripts_txt2img")
-<<<<<<< HEAD
-                    shared.state.task_id = task_id
-=======
+                    shared.state.task_id = customer_task_id
                     start_task(task_id)
->>>>>>> 1c0a0c4c
                     if selectable_scripts is not None:
                         p.script_args = script_args
                         processed = scripts.scripts_txt2img.run(p, *p.script_args) # Need to pass args as list here
@@ -497,14 +491,10 @@
         return models.TextToImageResponse(images=b64images, parameters=vars(txt2imgreq), info=processed.js())
 
     def img2imgapi(self, img2imgreq: models.StableDiffusionImg2ImgProcessingAPI):
-<<<<<<< HEAD
-        task_id=img2imgreq.task_id
+        customer_task_id=img2imgreq.task_id
         #输出任务编号
-        print("任务编号为："+str(task_id))
-=======
+        print("任务编号为："+str(customer_task_id))
         task_id = img2imgreq.force_task_id or create_task_id("img2img")
-
->>>>>>> 1c0a0c4c
         init_images = img2imgreq.init_images
         if init_images is None:
             raise HTTPException(status_code=404, detail="Init image not found")
@@ -553,11 +543,8 @@
 
                 try:
                     shared.state.begin(job="scripts_img2img")
-<<<<<<< HEAD
-                    shared.state.task_id = task_id
-=======
+                    shared.state.task_id = customer_task_id
                     start_task(task_id)
->>>>>>> 1c0a0c4c
                     if selectable_scripts is not None:
                         p.script_args = script_args
                         processed = scripts.scripts_img2img.run(p, *p.script_args) # Need to pass args as list here
