--- conflicted
+++ resolved
@@ -1,10 +1,6 @@
 import base64
 import io
-<<<<<<< HEAD
-import os.path
-=======
 import os
->>>>>>> 68f336bd
 import time
 import datetime
 import uvicorn
@@ -19,25 +15,16 @@
 from secrets import compare_digest
 
 import modules.shared as shared
-<<<<<<< HEAD
-from modules import sd_samplers, deepbooru, sd_hijack, images, scripts, ui, postprocessing
-=======
 from modules import sd_samplers, deepbooru, sd_hijack, images, scripts, ui, postprocessing, errors, restart
->>>>>>> 68f336bd
 from modules.api import models
 from modules.shared import opts
 from modules.processing import StableDiffusionProcessingTxt2Img, StableDiffusionProcessingImg2Img, process_images
 from modules.textual_inversion.textual_inversion import create_embedding, train_embedding
 from modules.textual_inversion.preprocess import preprocess
 from modules.hypernetworks.hypernetwork import create_hypernetwork, train_hypernetwork
-<<<<<<< HEAD
-from PIL import PngImagePlugin, Image
-from modules.sd_models import checkpoints_list, unload_model_weights, reload_model_weights
-=======
 from PIL import PngImagePlugin,Image
 from modules.sd_models import checkpoints_list, unload_model_weights, reload_model_weights, checkpoint_aliases
 from modules.sd_vae import vae_dict
->>>>>>> 68f336bd
 from modules.sd_models_config import find_checkpoint_config_near_filename
 from modules.realesrgan_model import get_realesrgan_models
 from modules import devices
@@ -46,16 +33,6 @@
 import piexif.helper
 from contextlib import closing
 
-<<<<<<< HEAD
-
-def upscaler_to_index(name: str):
-    try:
-        return [x.name.lower() for x in shared.sd_upscalers].index(name.lower())
-    except Exception as e:
-        raise HTTPException(status_code=400, detail=f"Invalid upscaler, needs to be one of these: {' , '.join([x.name for x in shared.sd_upscalers])}") from e
-
-=======
->>>>>>> 68f336bd
 
 def script_name_to_index(name, scripts):
     try:
@@ -63,10 +40,6 @@
     except Exception as e:
         raise HTTPException(status_code=422, detail=f"Script '{name}' not found") from e
 
-<<<<<<< HEAD
-
-=======
->>>>>>> 68f336bd
 
 def validate_sampler_name(name):
     config = sd_samplers.all_samplers_map.get(name, None)
@@ -92,10 +65,6 @@
     except Exception as e:
         raise HTTPException(status_code=500, detail="Invalid encoded image") from e
 
-<<<<<<< HEAD
-
-=======
->>>>>>> 68f336bd
 
 def encode_pil_to_base64(image):
     with io.BytesIO() as output_bytes:
@@ -134,15 +103,6 @@
 def api_middleware(app: FastAPI):
     rich_available = False
     try:
-<<<<<<< HEAD
-        import anyio  # importing just so it can be placed on silent list
-        import starlette  # importing just so it can be placed on silent list
-        from rich.console import Console
-        console = Console()
-    except Exception:
-        import traceback
-        rich_available = False
-=======
         if os.environ.get('WEBUI_RICH_EXCEPTIONS', None) is not None:
             import anyio  # importing just so it can be placed on silent list
             import starlette  # importing just so it can be placed on silent list
@@ -151,7 +111,6 @@
             rich_available = True
     except Exception:
         pass
->>>>>>> 68f336bd
 
     @app.middleware("http")
     async def log_and_time(req: Request, call_next):
@@ -183,13 +142,8 @@
         if not isinstance(e, HTTPException):  # do not print backtrace on known httpexceptions
             message = f"API error: {request.method}: {request.url} {err}"
             if rich_available:
-<<<<<<< HEAD
-                console.print_exception(show_locals=True, max_frames=2, extra_lines=1, suppress=[anyio, starlette],
-                                        word_wrap=False, width=min([console.width, 200]))
-=======
                 print(message)
                 console.print_exception(show_locals=True, max_frames=2, extra_lines=1, suppress=[anyio, starlette], word_wrap=False, width=min([console.width, 200]))
->>>>>>> 68f336bd
             else:
                 errors.report(message, exc_info=True)
         return JSONResponse(status_code=vars(e).get('status_code', 500), content=jsonable_encoder(err))
@@ -236,13 +190,9 @@
         self.add_api_route("/sdapi/v1/cmd-flags", self.get_cmd_flags, methods=["GET"], response_model=models.FlagsModel)
         self.add_api_route("/sdapi/v1/samplers", self.get_samplers, methods=["GET"], response_model=List[models.SamplerItem])
         self.add_api_route("/sdapi/v1/upscalers", self.get_upscalers, methods=["GET"], response_model=List[models.UpscalerItem])
-<<<<<<< HEAD
-        self.add_api_route("/sdapi/v1/sd-models", self.get_sd_models, methods=["GET"], response_model=List[models.SDModelItem])
-=======
         self.add_api_route("/sdapi/v1/latent-upscale-modes", self.get_latent_upscale_modes, methods=["GET"], response_model=List[models.LatentUpscalerModeItem])
         self.add_api_route("/sdapi/v1/sd-models", self.get_sd_models, methods=["GET"], response_model=List[models.SDModelItem])
         self.add_api_route("/sdapi/v1/sd-vae", self.get_sd_vaes, methods=["GET"], response_model=List[models.SDVaeItem])
->>>>>>> 68f336bd
         self.add_api_route("/sdapi/v1/hypernetworks", self.get_hypernetworks, methods=["GET"], response_model=List[models.HypernetworkItem])
         self.add_api_route("/sdapi/v1/face-restorers", self.get_face_restorers, methods=["GET"], response_model=List[models.FaceRestorerItem])
         self.add_api_route("/sdapi/v1/realesrgan-models", self.get_realesrgan_models, methods=["GET"], response_model=List[models.RealesrganItem])
@@ -259,14 +209,11 @@
         self.add_api_route("/sdapi/v1/reload-checkpoint", self.reloadapi, methods=["POST"])
         self.add_api_route("/sdapi/v1/scripts", self.get_scripts_list, methods=["GET"], response_model=models.ScriptsList)
         self.add_api_route("/sdapi/v1/script-info", self.get_script_info, methods=["GET"], response_model=List[models.ScriptInfo])
-<<<<<<< HEAD
-=======
 
         if shared.cmd_opts.api_server_stop:
             self.add_api_route("/sdapi/v1/server-kill", self.kill_webui, methods=["POST"])
             self.add_api_route("/sdapi/v1/server-restart", self.restart_webui, methods=["POST"])
             self.add_api_route("/sdapi/v1/server-stop", self.stop_webui, methods=["POST"])
->>>>>>> 68f336bd
 
         self.default_script_arg_txt2img = []
         self.default_script_arg_img2img = []
@@ -292,30 +239,6 @@
         script = script_runner.selectable_scripts[script_idx]
         return script, script_idx
 
-<<<<<<< HEAD
-    def notice_page(self) -> HTMLResponse:
-        html = '''
-        <!DOCTYPE html>
-            <html lang="en">
-            <head>
-                <meta charset="UTF-8">
-                <title>SD美术</title>
-            
-            </head>
-            <body>
-            <div> 用户协议</div>
-            </body>
-            </html>
-        
-        '''
-
-        # with open("html/notice.html", "w+") as f:
-        #     html += ''.join(f.readlines())
-
-        return HTMLResponse(html)
-
-=======
->>>>>>> 68f336bd
     def get_scripts_list(self):
         t2ilist = [script.name for script in scripts.scripts_txt2img.scripts if script.name is not None]
         i2ilist = [script.name for script in scripts.scripts_img2img.scripts if script.name is not None]
@@ -371,11 +294,7 @@
                 if alwayson_script is None:
                     raise HTTPException(status_code=422, detail=f"always on script {alwayson_script_name} not found")
                 # Selectable script in always on script param check
-<<<<<<< HEAD
-                if alwayson_script.alwayson == False:
-=======
                 if alwayson_script.alwayson is False:
->>>>>>> 68f336bd
                     raise HTTPException(status_code=422, detail="Cannot have a selectable script in the always on scripts params")
                 # always on script with no arg should always run so you don't really need to add them to the requests
                 if "args" in request.alwayson_scripts[alwayson_script_name]:
@@ -413,21 +332,6 @@
         args.pop('save_images', None)
 
         with self.queue_lock:
-<<<<<<< HEAD
-            p = StableDiffusionProcessingTxt2Img(sd_model=shared.sd_model, **args)
-            p.scripts = script_runner
-            p.outpath_grids = opts.outdir_txt2img_grids
-            p.outpath_samples = opts.outdir_txt2img_samples
-
-            shared.state.begin()
-            if selectable_scripts is not None:
-                p.script_args = script_args
-                processed = scripts.scripts_txt2img.run(p, *p.script_args)  # Need to pass args as list here
-            else:
-                p.script_args = tuple(script_args)  # Need to pass args as tuple here
-                processed = process_images(p)
-            shared.state.end()
-=======
             with closing(StableDiffusionProcessingTxt2Img(sd_model=shared.sd_model, **args)) as p:
                 p.scripts = script_runner
                 p.outpath_grids = opts.outdir_txt2img_grids
@@ -443,7 +347,6 @@
                         processed = process_images(p)
                 finally:
                     shared.state.end()
->>>>>>> 68f336bd
 
         b64images = list(map(encode_pil_to_base64, processed.images)) if send_images else []
 
@@ -476,35 +379,17 @@
             populate.sampler_index = None  # prevent a warning later on
 
         args = vars(populate)
-        args.pop('include_init_images',
-                 None)  # this is meant to be done by "exclude": True in model, but it's for a reason that I cannot determine.
+        args.pop('include_init_images', None)  # this is meant to be done by "exclude": True in model, but it's for a reason that I cannot determine.
         args.pop('script_name', None)
         args.pop('script_args', None)  # will refeed them to the pipeline directly after initializing them
         args.pop('alwayson_scripts', None)
 
-        script_args = self.init_script_args(img2imgreq, self.default_script_arg_img2img, selectable_scripts,
-                                            selectable_script_idx, script_runner)
+        script_args = self.init_script_args(img2imgreq, self.default_script_arg_img2img, selectable_scripts, selectable_script_idx, script_runner)
 
         send_images = args.pop('send_images', True)
         args.pop('save_images', None)
 
         with self.queue_lock:
-<<<<<<< HEAD
-            p = StableDiffusionProcessingImg2Img(sd_model=shared.sd_model, **args)
-            p.init_images = [decode_base64_to_image(x) for x in init_images]
-            p.scripts = script_runner
-            p.outpath_grids = opts.outdir_img2img_grids
-            p.outpath_samples = opts.outdir_img2img_samples
-
-            shared.state.begin()
-            if not selectable_scripts:
-                p.script_args = script_args
-                processed = scripts.scripts_img2img.run(p, *p.script_args)  # Need to pass args as list here
-            else:
-                p.script_args = tuple(script_args)  # Need to pass args as tuple here
-                processed = process_images(p)
-            shared.state.end()
-=======
             with closing(StableDiffusionProcessingImg2Img(sd_model=shared.sd_model, **args)) as p:
                 p.init_images = [decode_base64_to_image(x) for x in init_images]
                 p.scripts = script_runner
@@ -521,7 +406,6 @@
                         processed = process_images(p)
                 finally:
                     shared.state.end()
->>>>>>> 68f336bd
 
         b64images = list(map(encode_pil_to_base64, processed.images)) if send_images else []
 
@@ -537,8 +421,7 @@
         reqDict['image'] = decode_base64_to_image(reqDict['image'])
 
         with self.queue_lock:
-            result = postprocessing.run_extras(extras_mode=0, image_folder="", input_dir="", output_dir="",
-                                               save_output=False, **reqDict)
+            result = postprocessing.run_extras(extras_mode=0, image_folder="", input_dir="", output_dir="", save_output=False, **reqDict)
 
         return models.ExtrasSingleImageResponse(image=encode_pil_to_base64(result[0][0]), html_info=result[1])
 
@@ -660,8 +543,7 @@
         return vars(shared.cmd_opts)
 
     def get_samplers(self):
-        return [{"name": sampler[0], "aliases": sampler[2], "options": sampler[3]} for sampler in
-                sd_samplers.all_samplers]
+        return [{"name": sampler[0], "aliases":sampler[2], "options":sampler[3]} for sampler in sd_samplers.all_samplers]
 
     def get_upscalers(self):
         return [
@@ -684,9 +566,7 @@
         ]
 
     def get_sd_models(self):
-        return [{"title": x.title, "model_name": x.model_name, "hash": x.shorthash, "sha256": x.sha256,
-                 "filename": x.filename, "config": find_checkpoint_config_near_filename(x)} for x in
-                checkpoints_list.values()]
+        return [{"title": x.title, "model_name": x.model_name, "hash": x.shorthash, "sha256": x.sha256, "filename": x.filename, "config": find_checkpoint_config_near_filename(x)} for x in checkpoints_list.values()]
 
     def get_sd_vaes(self):
         return [{"model_name": x, "filename": vae_dict[x]} for x in vae_dict.keys()]
@@ -695,16 +575,16 @@
         return [{"name": name, "path": shared.hypernetworks[name]} for name in shared.hypernetworks]
 
     def get_face_restorers(self):
-        return [{"name": x.name(), "cmd_dir": getattr(x, "cmd_dir", None)} for x in shared.face_restorers]
+        return [{"name":x.name(), "cmd_dir": getattr(x, "cmd_dir", None)} for x in shared.face_restorers]
 
     def get_realesrgan_models(self):
-        return [{"name": x.name, "path": x.data_path, "scale": x.scale} for x in get_realesrgan_models(None)]
+        return [{"name":x.name,"path":x.data_path, "scale":x.scale} for x in get_realesrgan_models(None)]
 
     def get_prompt_styles(self):
         styleList = []
         for k in shared.prompt_styles.styles:
             style = shared.prompt_styles.styles[k]
-            styleList.append({"name": style[0], "prompt": style[1], "negative_prompt": style[2]})
+            styleList.append({"name":style[0], "prompt": style[1], "negative_prompt": style[2]})
 
         return styleList
 
@@ -734,52 +614,25 @@
 
     def create_embedding(self, args: dict):
         try:
-<<<<<<< HEAD
-            shared.state.begin()
-            filename = create_embedding(**args)  # create empty embedding
-            sd_hijack.model_hijack.embedding_db.load_textual_inversion_embeddings()  # reload embeddings so new one can be immediately used
-            shared.state.end()
-=======
             shared.state.begin(job="create_embedding")
             filename = create_embedding(**args) # create empty embedding
             sd_hijack.model_hijack.embedding_db.load_textual_inversion_embeddings() # reload embeddings so new one can be immediately used
->>>>>>> 68f336bd
             return models.CreateResponse(info=f"create embedding filename: {filename}")
         except AssertionError as e:
             return models.TrainResponse(info=f"create embedding error: {e}")
         finally:
             shared.state.end()
-<<<<<<< HEAD
-            return models.TrainResponse(info=f"create embedding error: {e}")
-
-    def create_hypernetwork(self, args: dict):
-        try:
-            shared.state.begin()
-            filename = create_hypernetwork(**args)  # create empty embedding
-            shared.state.end()
-=======
 
 
     def create_hypernetwork(self, args: dict):
         try:
             shared.state.begin(job="create_hypernetwork")
             filename = create_hypernetwork(**args) # create empty embedding
->>>>>>> 68f336bd
             return models.CreateResponse(info=f"create hypernetwork filename: {filename}")
         except AssertionError as e:
             return models.TrainResponse(info=f"create hypernetwork error: {e}")
         finally:
             shared.state.end()
-<<<<<<< HEAD
-            return models.TrainResponse(info=f"create hypernetwork error: {e}")
-
-    def preprocess(self, args: dict):
-        try:
-            shared.state.begin()
-            preprocess(**args)  # quick operation unless blip/booru interrogation is enabled
-            shared.state.end()
-            return models.PreprocessResponse(info = 'preprocess complete')
-=======
 
     def preprocess(self, args: dict):
         try:
@@ -787,23 +640,12 @@
             preprocess(**args) # quick operation unless blip/booru interrogation is enabled
             shared.state.end()
             return models.PreprocessResponse(info='preprocess complete')
->>>>>>> 68f336bd
         except KeyError as e:
             return models.PreprocessResponse(info=f"preprocess error: invalid token: {e}")
         except Exception as e:
             return models.PreprocessResponse(info=f"preprocess error: {e}")
         finally:
             shared.state.end()
-<<<<<<< HEAD
-            return models.PreprocessResponse(info=f"preprocess error: invalid token: {e}")
-        except AssertionError as e:
-            shared.state.end()
-            return models.PreprocessResponse(info=f"preprocess error: {e}")
-        except FileNotFoundError as e:
-            shared.state.end()
-            return models.PreprocessResponse(info=f'preprocess error: {e}')
-=======
->>>>>>> 68f336bd
 
     def train_embedding(self, args: dict):
         try:
@@ -820,19 +662,11 @@
             finally:
                 if not apply_optimizations:
                     sd_hijack.apply_optimizations()
-<<<<<<< HEAD
-                shared.state.end()
-            return models.TrainResponse(info=f"train embedding complete: filename: {filename} error: {error}")
-        except AssertionError as msg:
-            shared.state.end()
-            return models.TrainResponse(info=f"train embedding error: {msg}")
-=======
             return models.TrainResponse(info=f"train embedding complete: filename: {filename} error: {error}")
         except Exception as msg:
             return models.TrainResponse(info=f"train embedding error: {msg}")
         finally:
             shared.state.end()
->>>>>>> 68f336bd
 
     def train_hypernetwork(self, args: dict):
         try:
@@ -854,39 +688,32 @@
                     sd_hijack.apply_optimizations()
                 shared.state.end()
             return models.TrainResponse(info=f"train embedding complete: filename: {filename} error: {error}")
-<<<<<<< HEAD
-        except AssertionError:
-            shared.state.end()
-            return models.TrainResponse(info=f"train embedding error: {error}")
-=======
         except Exception as exc:
             return models.TrainResponse(info=f"train embedding error: {exc}")
         finally:
             shared.state.end()
->>>>>>> 68f336bd
 
     def get_memory(self):
         try:
             import os
             import psutil
             process = psutil.Process(os.getpid())
-            res = process.memory_info()  # only rss is cross-platform guaranteed so we dont rely on other values
-            ram_total = 100 * res.rss / process.memory_percent()  # and total memory is calculated as actual value is not cross-platform safe
-            ram = {'free': ram_total - res.rss, 'used': res.rss, 'total': ram_total}
+            res = process.memory_info() # only rss is cross-platform guaranteed so we dont rely on other values
+            ram_total = 100 * res.rss / process.memory_percent() # and total memory is calculated as actual value is not cross-platform safe
+            ram = { 'free': ram_total - res.rss, 'used': res.rss, 'total': ram_total }
         except Exception as err:
-            ram = {'error': f'{err}'}
+            ram = { 'error': f'{err}' }
         try:
             import torch
             if torch.cuda.is_available():
                 s = torch.cuda.mem_get_info()
-                system = {'free': s[0], 'used': s[1] - s[0], 'total': s[1]}
+                system = { 'free': s[0], 'used': s[1] - s[0], 'total': s[1] }
                 s = dict(torch.cuda.memory_stats(shared.device))
-                allocated = {'current': s['allocated_bytes.all.current'], 'peak': s['allocated_bytes.all.peak']}
-                reserved = {'current': s['reserved_bytes.all.current'], 'peak': s['reserved_bytes.all.peak']}
-                active = {'current': s['active_bytes.all.current'], 'peak': s['active_bytes.all.peak']}
-                inactive = {'current': s['inactive_split_bytes.all.current'],
-                            'peak': s['inactive_split_bytes.all.peak']}
-                warnings = {'retries': s['num_alloc_retries'], 'oom': s['num_ooms']}
+                allocated = { 'current': s['allocated_bytes.all.current'], 'peak': s['allocated_bytes.all.peak'] }
+                reserved = { 'current': s['reserved_bytes.all.current'], 'peak': s['reserved_bytes.all.peak'] }
+                active = { 'current': s['active_bytes.all.current'], 'peak': s['active_bytes.all.peak'] }
+                inactive = { 'current': s['inactive_split_bytes.all.current'], 'peak': s['inactive_split_bytes.all.peak'] }
+                warnings = { 'retries': s['num_alloc_retries'], 'oom': s['num_ooms'] }
                 cuda = {
                     'system': system,
                     'active': active,
