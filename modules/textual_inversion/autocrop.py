--- conflicted
+++ resolved
@@ -1,345 +1,340 @@
-import cv2
-import requests
-import os
-import numpy as np
-from PIL import ImageDraw
-
-GREEN = "#0F0"
-BLUE = "#00F"
-RED = "#F00"
-
-
-def crop_image(im, settings):
-    """ Intelligently crop an image to the subject matter """
-
-    scale_by = 1
-    if is_landscape(im.width, im.height):
-        scale_by = settings.crop_height / im.height
-    elif is_portrait(im.width, im.height):
-        scale_by = settings.crop_width / im.width
-    elif is_square(im.width, im.height):
-        if is_square(settings.crop_width, settings.crop_height):
-            scale_by = settings.crop_width / im.width
-        elif is_landscape(settings.crop_width, settings.crop_height):
-            scale_by = settings.crop_width / im.width
-        elif is_portrait(settings.crop_width, settings.crop_height):
-            scale_by = settings.crop_height / im.height
-
-
-    im = im.resize((int(im.width * scale_by), int(im.height * scale_by)))
-    im_debug = im.copy()
-
-    focus = focal_point(im_debug, settings)
-
-    # take the focal point and turn it into crop coordinates that try to center over the focal
-    # point but then get adjusted back into the frame
-    y_half = int(settings.crop_height / 2)
-    x_half = int(settings.crop_width / 2)
-
-    x1 = focus.x - x_half
-    if x1 < 0:
-        x1 = 0
-    elif x1 + settings.crop_width > im.width:
-        x1 = im.width - settings.crop_width
-
-    y1 = focus.y - y_half
-    if y1 < 0:
-        y1 = 0
-    elif y1 + settings.crop_height > im.height:
-        y1 = im.height - settings.crop_height
-
-    x2 = x1 + settings.crop_width
-    y2 = y1 + settings.crop_height
-
-    crop = [x1, y1, x2, y2]
-
-    results = []
-
-    results.append(im.crop(tuple(crop)))
-
-    if settings.annotate_image:
-        d = ImageDraw.Draw(im_debug)
-        rect = list(crop)
-        rect[2] -= 1
-        rect[3] -= 1
-        d.rectangle(rect, outline=GREEN)
-        results.append(im_debug)
-        if settings.destop_view_image:
-            im_debug.show()
-
-    return results
-
-def focal_point(im, settings):
-    corner_points = image_corner_points(im, settings) if settings.corner_points_weight > 0 else []
-    entropy_points = image_entropy_points(im, settings) if settings.entropy_points_weight > 0 else []
-    face_points = image_face_points(im, settings) if settings.face_points_weight > 0 else []
-
-    pois = []
-
-    weight_pref_total = 0
-    if corner_points:
-      weight_pref_total += settings.corner_points_weight
-    if entropy_points:
-      weight_pref_total += settings.entropy_points_weight
-    if face_points:
-      weight_pref_total += settings.face_points_weight
-
-    corner_centroid = None
-    if corner_points:
-      corner_centroid = centroid(corner_points)
-      corner_centroid.weight = settings.corner_points_weight / weight_pref_total
-      pois.append(corner_centroid)
-
-    entropy_centroid = None
-    if entropy_points:
-      entropy_centroid = centroid(entropy_points)
-      entropy_centroid.weight = settings.entropy_points_weight / weight_pref_total
-      pois.append(entropy_centroid)
-
-    face_centroid = None
-    if face_points:
-      face_centroid = centroid(face_points)
-      face_centroid.weight = settings.face_points_weight / weight_pref_total
-      pois.append(face_centroid)
-
-    average_point = poi_average(pois, settings)
-
-    if settings.annotate_image:
-      d = ImageDraw.Draw(im)
-      max_size = min(im.width, im.height) * 0.07
-      if corner_centroid is not None:
-        color = BLUE
-        box = corner_centroid.bounding(max_size * corner_centroid.weight)
-        d.text((box[0], box[1]-15), f"Edge: {corner_centroid.weight:.02f}", fill=color)
-        d.ellipse(box, outline=color)
-        if len(corner_points) > 1:
-          for f in corner_points:
-            d.rectangle(f.bounding(4), outline=color)
-      if entropy_centroid is not None:
-        color = "#ff0"
-        box = entropy_centroid.bounding(max_size * entropy_centroid.weight)
-        d.text((box[0], box[1]-15), f"Entropy: {entropy_centroid.weight:.02f}", fill=color)
-        d.ellipse(box, outline=color)
-        if len(entropy_points) > 1:
-          for f in entropy_points:
-            d.rectangle(f.bounding(4), outline=color)
-      if face_centroid is not None:
-        color = RED
-        box = face_centroid.bounding(max_size * face_centroid.weight)
-        d.text((box[0], box[1]-15), f"Face: {face_centroid.weight:.02f}", fill=color)
-        d.ellipse(box, outline=color)
-        if len(face_points) > 1:
-          for f in face_points:
-            d.rectangle(f.bounding(4), outline=color)
-
-      d.ellipse(average_point.bounding(max_size), outline=GREEN)
-
-    return average_point
-
-
-def image_face_points(im, settings):
-    if settings.dnn_model_path is not None:
-      detector = cv2.FaceDetectorYN.create(
-          settings.dnn_model_path,
-          "",
-          (im.width, im.height),
-          0.9, # score threshold
-          0.3, # nms threshold
-          5000 # keep top k before nms
-      )
-      faces = detector.detect(np.array(im))
-      results = []
-      if faces[1] is not None:
-        for face in faces[1]:
-          x = face[0]
-          y = face[1]
-          w = face[2]
-          h = face[3]
-          results.append(
-            PointOfInterest(
-              int(x + (w * 0.5)), # face focus left/right is center
-              int(y + (h * 0.33)), # face focus up/down is close to the top of the head
-              size = w,
-              weight = 1/len(faces[1])
-            )
-          )
-      return results
-    else:
-      np_im = np.array(im)
-      gray = cv2.cvtColor(np_im, cv2.COLOR_BGR2GRAY)
-
-      tries = [
-        [ f'{cv2.data.haarcascades}haarcascade_eye.xml', 0.01 ],
-        [ f'{cv2.data.haarcascades}haarcascade_frontalface_default.xml', 0.05 ],
-        [ f'{cv2.data.haarcascades}haarcascade_profileface.xml', 0.05 ],
-        [ f'{cv2.data.haarcascades}haarcascade_frontalface_alt.xml', 0.05 ],
-        [ f'{cv2.data.haarcascades}haarcascade_frontalface_alt2.xml', 0.05 ],
-        [ f'{cv2.data.haarcascades}haarcascade_frontalface_alt_tree.xml', 0.05 ],
-        [ f'{cv2.data.haarcascades}haarcascade_eye_tree_eyeglasses.xml', 0.05 ],
-        [ f'{cv2.data.haarcascades}haarcascade_upperbody.xml', 0.05 ]
-      ]
-      for t in tries:
-        classifier = cv2.CascadeClassifier(t[0])
-        minsize = int(min(im.width, im.height) * t[1]) # at least N percent of the smallest side
-        try:
-          faces = classifier.detectMultiScale(gray, scaleFactor=1.1,
-            minNeighbors=7, minSize=(minsize, minsize), flags=cv2.CASCADE_SCALE_IMAGE)
-        except Exception:
-          continue
-
-        if faces:
-          rects = [[f[0], f[1], f[0] + f[2], f[1] + f[3]] for f in faces]
-          return [PointOfInterest((r[0] +r[2]) // 2, (r[1] + r[3]) // 2, size=abs(r[0]-r[2]), weight=1/len(rects)) for r in rects]
-    return []
-
-
-def image_corner_points(im, settings):
-    grayscale = im.convert("L")
-
-    # naive attempt at preventing focal points from collecting at watermarks near the bottom
-    gd = ImageDraw.Draw(grayscale)
-    gd.rectangle([0, im.height*.9, im.width, im.height], fill="#999")
-
-    np_im = np.array(grayscale)
-
-    points = cv2.goodFeaturesToTrack(
-        np_im,
-        maxCorners=100,
-        qualityLevel=0.04,
-        minDistance=min(grayscale.width, grayscale.height)*0.06,
-        useHarrisDetector=False,
-    )
-
-    if points is None:
-        return []
-
-    focal_points = []
-    for point in points:
-      x, y = point.ravel()
-      focal_points.append(PointOfInterest(x, y, size=4, weight=1/len(points)))
-
-    return focal_points
-
-
-def image_entropy_points(im, settings):
-    landscape = im.height < im.width
-    portrait = im.height > im.width
-    if landscape:
-      move_idx = [0, 2]
-      move_max = im.size[0]
-    elif portrait:
-      move_idx = [1, 3]
-      move_max = im.size[1]
-    else:
-      return []
-
-    e_max = 0
-    crop_current = [0, 0, settings.crop_width, settings.crop_height]
-    crop_best = crop_current
-    while crop_current[move_idx[1]] < move_max:
-        crop = im.crop(tuple(crop_current))
-        e = image_entropy(crop)
-
-        if (e > e_max):
-          e_max = e
-          crop_best = list(crop_current)
-
-        crop_current[move_idx[0]] += 4
-        crop_current[move_idx[1]] += 4
-
-    x_mid = int(crop_best[0] + settings.crop_width/2)
-    y_mid = int(crop_best[1] + settings.crop_height/2)
-
-    return [PointOfInterest(x_mid, y_mid, size=25, weight=1.0)]
-
-
-def image_entropy(im):
-    # greyscale image entropy
-    # band = np.asarray(im.convert("L"))
-    band = np.asarray(im.convert("1"), dtype=np.uint8)
-    hist, _ = np.histogram(band, bins=range(0, 256))
-    hist = hist[hist > 0]
-    return -np.log2(hist / hist.sum()).sum()
-
-
-def centroid(pois):
-    x = [poi.x for poi in pois]
-    y = [poi.y for poi in pois]
-    return PointOfInterest(sum(x) / len(pois), sum(y) / len(pois))
-
-
-def poi_average(pois, settings):
-    weight = 0.0
-    x = 0.0
-    y = 0.0
-    for poi in pois:
-        weight += poi.weight
-        x += poi.x * poi.weight
-        y += poi.y * poi.weight
-    avg_x = round(weight and x / weight)
-    avg_y = round(weight and y / weight)
-
-    return PointOfInterest(avg_x, avg_y)
-
-
-def is_landscape(w, h):
-    return w > h
-
-
-def is_portrait(w, h):
-    return h > w
-
-
-def is_square(w, h):
-    return w == h
-
-
-def download_and_cache_models(dirname):
-    download_url = 'https://github.com/opencv/opencv_zoo/blob/91fb0290f50896f38a0ab1e558b74b16bc009428/models/face_detection_yunet/face_detection_yunet_2022mar.onnx?raw=true'
-    model_file_name = 'face_detection_yunet.onnx'
-
-<<<<<<< HEAD
-    if not os.path.exists(dirname):
-        os.makedirs(dirname)
-=======
-    os.makedirs(dirname, exist_ok=True)
->>>>>>> 68f336bd
-
-    cache_file = os.path.join(dirname, model_file_name)
-    if not os.path.exists(cache_file):
-        print(f"downloading face detection model from '{download_url}' to '{cache_file}'")
-        response = requests.get(download_url)
-        with open(cache_file, "wb") as f:
-            f.write(response.content)
-
-    if os.path.exists(cache_file):
-        return cache_file
-    return None
-
-
-class PointOfInterest:
-    def __init__(self, x, y, weight=1.0, size=10):
-        self.x = x
-        self.y = y
-        self.weight = weight
-        self.size = size
-
-    def bounding(self, size):
-        return [
-            self.x - size // 2,
-            self.y - size // 2,
-            self.x + size // 2,
-            self.y + size // 2
-        ]
-
-
-class Settings:
-    def __init__(self, crop_width=512, crop_height=512, corner_points_weight=0.5, entropy_points_weight=0.5, face_points_weight=0.5, annotate_image=False, dnn_model_path=None):
-        self.crop_width = crop_width
-        self.crop_height = crop_height
-        self.corner_points_weight = corner_points_weight
-        self.entropy_points_weight = entropy_points_weight
-        self.face_points_weight = face_points_weight
-        self.annotate_image = annotate_image
-        self.destop_view_image = False
-        self.dnn_model_path = dnn_model_path
+import cv2
+import requests
+import os
+import numpy as np
+from PIL import ImageDraw
+
+GREEN = "#0F0"
+BLUE = "#00F"
+RED = "#F00"
+
+
+def crop_image(im, settings):
+    """ Intelligently crop an image to the subject matter """
+
+    scale_by = 1
+    if is_landscape(im.width, im.height):
+        scale_by = settings.crop_height / im.height
+    elif is_portrait(im.width, im.height):
+        scale_by = settings.crop_width / im.width
+    elif is_square(im.width, im.height):
+        if is_square(settings.crop_width, settings.crop_height):
+            scale_by = settings.crop_width / im.width
+        elif is_landscape(settings.crop_width, settings.crop_height):
+            scale_by = settings.crop_width / im.width
+        elif is_portrait(settings.crop_width, settings.crop_height):
+            scale_by = settings.crop_height / im.height
+
+
+    im = im.resize((int(im.width * scale_by), int(im.height * scale_by)))
+    im_debug = im.copy()
+
+    focus = focal_point(im_debug, settings)
+
+    # take the focal point and turn it into crop coordinates that try to center over the focal
+    # point but then get adjusted back into the frame
+    y_half = int(settings.crop_height / 2)
+    x_half = int(settings.crop_width / 2)
+
+    x1 = focus.x - x_half
+    if x1 < 0:
+        x1 = 0
+    elif x1 + settings.crop_width > im.width:
+        x1 = im.width - settings.crop_width
+
+    y1 = focus.y - y_half
+    if y1 < 0:
+        y1 = 0
+    elif y1 + settings.crop_height > im.height:
+        y1 = im.height - settings.crop_height
+
+    x2 = x1 + settings.crop_width
+    y2 = y1 + settings.crop_height
+
+    crop = [x1, y1, x2, y2]
+
+    results = []
+
+    results.append(im.crop(tuple(crop)))
+
+    if settings.annotate_image:
+        d = ImageDraw.Draw(im_debug)
+        rect = list(crop)
+        rect[2] -= 1
+        rect[3] -= 1
+        d.rectangle(rect, outline=GREEN)
+        results.append(im_debug)
+        if settings.destop_view_image:
+            im_debug.show()
+
+    return results
+
+def focal_point(im, settings):
+    corner_points = image_corner_points(im, settings) if settings.corner_points_weight > 0 else []
+    entropy_points = image_entropy_points(im, settings) if settings.entropy_points_weight > 0 else []
+    face_points = image_face_points(im, settings) if settings.face_points_weight > 0 else []
+
+    pois = []
+
+    weight_pref_total = 0
+    if corner_points:
+      weight_pref_total += settings.corner_points_weight
+    if entropy_points:
+      weight_pref_total += settings.entropy_points_weight
+    if face_points:
+      weight_pref_total += settings.face_points_weight
+
+    corner_centroid = None
+    if corner_points:
+      corner_centroid = centroid(corner_points)
+      corner_centroid.weight = settings.corner_points_weight / weight_pref_total
+      pois.append(corner_centroid)
+
+    entropy_centroid = None
+    if entropy_points:
+      entropy_centroid = centroid(entropy_points)
+      entropy_centroid.weight = settings.entropy_points_weight / weight_pref_total
+      pois.append(entropy_centroid)
+
+    face_centroid = None
+    if face_points:
+      face_centroid = centroid(face_points)
+      face_centroid.weight = settings.face_points_weight / weight_pref_total
+      pois.append(face_centroid)
+
+    average_point = poi_average(pois, settings)
+
+    if settings.annotate_image:
+      d = ImageDraw.Draw(im)
+      max_size = min(im.width, im.height) * 0.07
+      if corner_centroid is not None:
+        color = BLUE
+        box = corner_centroid.bounding(max_size * corner_centroid.weight)
+        d.text((box[0], box[1]-15), f"Edge: {corner_centroid.weight:.02f}", fill=color)
+        d.ellipse(box, outline=color)
+        if len(corner_points) > 1:
+          for f in corner_points:
+            d.rectangle(f.bounding(4), outline=color)
+      if entropy_centroid is not None:
+        color = "#ff0"
+        box = entropy_centroid.bounding(max_size * entropy_centroid.weight)
+        d.text((box[0], box[1]-15), f"Entropy: {entropy_centroid.weight:.02f}", fill=color)
+        d.ellipse(box, outline=color)
+        if len(entropy_points) > 1:
+          for f in entropy_points:
+            d.rectangle(f.bounding(4), outline=color)
+      if face_centroid is not None:
+        color = RED
+        box = face_centroid.bounding(max_size * face_centroid.weight)
+        d.text((box[0], box[1]-15), f"Face: {face_centroid.weight:.02f}", fill=color)
+        d.ellipse(box, outline=color)
+        if len(face_points) > 1:
+          for f in face_points:
+            d.rectangle(f.bounding(4), outline=color)
+
+      d.ellipse(average_point.bounding(max_size), outline=GREEN)
+
+    return average_point
+
+
+def image_face_points(im, settings):
+    if settings.dnn_model_path is not None:
+      detector = cv2.FaceDetectorYN.create(
+          settings.dnn_model_path,
+          "",
+          (im.width, im.height),
+          0.9, # score threshold
+          0.3, # nms threshold
+          5000 # keep top k before nms
+      )
+      faces = detector.detect(np.array(im))
+      results = []
+      if faces[1] is not None:
+        for face in faces[1]:
+          x = face[0]
+          y = face[1]
+          w = face[2]
+          h = face[3]
+          results.append(
+            PointOfInterest(
+              int(x + (w * 0.5)), # face focus left/right is center
+              int(y + (h * 0.33)), # face focus up/down is close to the top of the head
+              size = w,
+              weight = 1/len(faces[1])
+            )
+          )
+      return results
+    else:
+      np_im = np.array(im)
+      gray = cv2.cvtColor(np_im, cv2.COLOR_BGR2GRAY)
+
+      tries = [
+        [ f'{cv2.data.haarcascades}haarcascade_eye.xml', 0.01 ],
+        [ f'{cv2.data.haarcascades}haarcascade_frontalface_default.xml', 0.05 ],
+        [ f'{cv2.data.haarcascades}haarcascade_profileface.xml', 0.05 ],
+        [ f'{cv2.data.haarcascades}haarcascade_frontalface_alt.xml', 0.05 ],
+        [ f'{cv2.data.haarcascades}haarcascade_frontalface_alt2.xml', 0.05 ],
+        [ f'{cv2.data.haarcascades}haarcascade_frontalface_alt_tree.xml', 0.05 ],
+        [ f'{cv2.data.haarcascades}haarcascade_eye_tree_eyeglasses.xml', 0.05 ],
+        [ f'{cv2.data.haarcascades}haarcascade_upperbody.xml', 0.05 ]
+      ]
+      for t in tries:
+        classifier = cv2.CascadeClassifier(t[0])
+        minsize = int(min(im.width, im.height) * t[1]) # at least N percent of the smallest side
+        try:
+          faces = classifier.detectMultiScale(gray, scaleFactor=1.1,
+            minNeighbors=7, minSize=(minsize, minsize), flags=cv2.CASCADE_SCALE_IMAGE)
+        except Exception:
+          continue
+
+        if faces:
+          rects = [[f[0], f[1], f[0] + f[2], f[1] + f[3]] for f in faces]
+          return [PointOfInterest((r[0] +r[2]) // 2, (r[1] + r[3]) // 2, size=abs(r[0]-r[2]), weight=1/len(rects)) for r in rects]
+    return []
+
+
+def image_corner_points(im, settings):
+    grayscale = im.convert("L")
+
+    # naive attempt at preventing focal points from collecting at watermarks near the bottom
+    gd = ImageDraw.Draw(grayscale)
+    gd.rectangle([0, im.height*.9, im.width, im.height], fill="#999")
+
+    np_im = np.array(grayscale)
+
+    points = cv2.goodFeaturesToTrack(
+        np_im,
+        maxCorners=100,
+        qualityLevel=0.04,
+        minDistance=min(grayscale.width, grayscale.height)*0.06,
+        useHarrisDetector=False,
+    )
+
+    if points is None:
+        return []
+
+    focal_points = []
+    for point in points:
+      x, y = point.ravel()
+      focal_points.append(PointOfInterest(x, y, size=4, weight=1/len(points)))
+
+    return focal_points
+
+
+def image_entropy_points(im, settings):
+    landscape = im.height < im.width
+    portrait = im.height > im.width
+    if landscape:
+      move_idx = [0, 2]
+      move_max = im.size[0]
+    elif portrait:
+      move_idx = [1, 3]
+      move_max = im.size[1]
+    else:
+      return []
+
+    e_max = 0
+    crop_current = [0, 0, settings.crop_width, settings.crop_height]
+    crop_best = crop_current
+    while crop_current[move_idx[1]] < move_max:
+        crop = im.crop(tuple(crop_current))
+        e = image_entropy(crop)
+
+        if (e > e_max):
+          e_max = e
+          crop_best = list(crop_current)
+
+        crop_current[move_idx[0]] += 4
+        crop_current[move_idx[1]] += 4
+
+    x_mid = int(crop_best[0] + settings.crop_width/2)
+    y_mid = int(crop_best[1] + settings.crop_height/2)
+
+    return [PointOfInterest(x_mid, y_mid, size=25, weight=1.0)]
+
+
+def image_entropy(im):
+    # greyscale image entropy
+    # band = np.asarray(im.convert("L"))
+    band = np.asarray(im.convert("1"), dtype=np.uint8)
+    hist, _ = np.histogram(band, bins=range(0, 256))
+    hist = hist[hist > 0]
+    return -np.log2(hist / hist.sum()).sum()
+
+
+def centroid(pois):
+    x = [poi.x for poi in pois]
+    y = [poi.y for poi in pois]
+    return PointOfInterest(sum(x) / len(pois), sum(y) / len(pois))
+
+
+def poi_average(pois, settings):
+    weight = 0.0
+    x = 0.0
+    y = 0.0
+    for poi in pois:
+        weight += poi.weight
+        x += poi.x * poi.weight
+        y += poi.y * poi.weight
+    avg_x = round(weight and x / weight)
+    avg_y = round(weight and y / weight)
+
+    return PointOfInterest(avg_x, avg_y)
+
+
+def is_landscape(w, h):
+    return w > h
+
+
+def is_portrait(w, h):
+    return h > w
+
+
+def is_square(w, h):
+    return w == h
+
+
+def download_and_cache_models(dirname):
+    download_url = 'https://github.com/opencv/opencv_zoo/blob/91fb0290f50896f38a0ab1e558b74b16bc009428/models/face_detection_yunet/face_detection_yunet_2022mar.onnx?raw=true'
+    model_file_name = 'face_detection_yunet.onnx'
+
+    os.makedirs(dirname, exist_ok=True)
+
+    cache_file = os.path.join(dirname, model_file_name)
+    if not os.path.exists(cache_file):
+        print(f"downloading face detection model from '{download_url}' to '{cache_file}'")
+        response = requests.get(download_url)
+        with open(cache_file, "wb") as f:
+            f.write(response.content)
+
+    if os.path.exists(cache_file):
+        return cache_file
+    return None
+
+
+class PointOfInterest:
+    def __init__(self, x, y, weight=1.0, size=10):
+        self.x = x
+        self.y = y
+        self.weight = weight
+        self.size = size
+
+    def bounding(self, size):
+        return [
+            self.x - size // 2,
+            self.y - size // 2,
+            self.x + size // 2,
+            self.y + size // 2
+        ]
+
+
+class Settings:
+    def __init__(self, crop_width=512, crop_height=512, corner_points_weight=0.5, entropy_points_weight=0.5, face_points_weight=0.5, annotate_image=False, dnn_model_path=None):
+        self.crop_width = crop_width
+        self.crop_height = crop_height
+        self.corner_points_weight = corner_points_weight
+        self.entropy_points_weight = entropy_points_weight
+        self.face_points_weight = face_points_weight
+        self.annotate_image = annotate_image
+        self.destop_view_image = False
+        self.dnn_model_path = dnn_model_path