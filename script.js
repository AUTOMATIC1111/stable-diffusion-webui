--- conflicted
+++ resolved
@@ -45,7 +45,6 @@
 });
 
 /**
-<<<<<<< HEAD
  * Add a ctrl+enter as a shortcut to start a generation
  */
  document.addEventListener('keydown', function(e) {
@@ -65,8 +64,26 @@
 })
 
 /**
-=======
->>>>>>> 1495a746
+ * checks that a UI element is not in another hidden element or tab content
+ */
+function uiElementIsVisible(el) {
+    let isVisible = !el.closest('.\\!hidden');
+    if ( ! isVisible ) {
+        return false;
+    }
+
+    while( isVisible = el.closest('.tabitem')?.style.display !== 'none' ) {
+        if ( ! isVisible ) {
+            return false;
+        } else if ( el.parentElement ) {
+            el = el.parentElement
+        } else {
+            break;
+        }
+    }
+    return isVisible;
+}
+/**
  * checks that a UI element is not in another hidden element or tab content
  */
 function uiElementIsVisible(el) {
