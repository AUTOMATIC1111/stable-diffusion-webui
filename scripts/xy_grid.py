--- conflicted
+++ resolved
@@ -1,250 +1,244 @@
-from collections import namedtuple
-from copy import copy
-import random
-
-import numpy as np
-
-import modules.scripts as scripts
-import gradio as gr
-
-from modules import images
-from modules.processing import process_images, Processed
-from modules.shared import opts, cmd_opts, state
-import modules.shared as shared
-import modules.sd_samplers
-import modules.sd_models
-import re
-
-
-def apply_field(field):
-    def fun(p, x, xs):
-        setattr(p, field, x)
-
-    return fun
-
-
-def apply_prompt(p, x, xs):
-    p.prompt = p.prompt.replace(xs[0], x)
-    p.negative_prompt = p.negative_prompt.replace(xs[0], x)
-
-
-samplers_dict = {}
-for i, sampler in enumerate(modules.sd_samplers.samplers):
-    samplers_dict[sampler.name.lower()] = i
-    for alias in sampler.aliases:
-        samplers_dict[alias.lower()] = i
-
-
-def apply_sampler(p, x, xs):
-    sampler_index = samplers_dict.get(x.lower(), None)
-    if sampler_index is None:
-        raise RuntimeError(f"Unknown sampler: {x}")
-
-    p.sampler_index = sampler_index
-
-
-def apply_checkpoint(p, x, xs):
-    applicable = [info for info in modules.sd_models.checkpoints_list.values() if x in info.title]
-    assert len(applicable) > 0, f'Checkpoint {x} for found'
-
-    info = applicable[0]
-
-    modules.sd_models.reload_model_weights(shared.sd_model, info)
-
-
-def format_value_add_label(p, opt, x):
-    if type(x) == float:
-        x = round(x, 8)
-
-    return f"{opt.label}: {x}"
-
-
-def format_value(p, opt, x):
-    if type(x) == float:
-        x = round(x, 8)
-
-    return x
-
-def do_nothing(p, x, xs):
-    pass
-
-def format_nothing(p, opt, x):
-    return ""
-
-
-AxisOption = namedtuple("AxisOption", ["label", "type", "apply", "format_value"])
-AxisOptionImg2Img = namedtuple("AxisOptionImg2Img", ["label", "type", "apply", "format_value"])
-
-
-axis_options = [
-    AxisOption("Nothing", str, do_nothing, format_nothing),
-    AxisOption("Seed", int, apply_field("seed"), format_value_add_label),
-    AxisOption("Var. seed", int, apply_field("subseed"), format_value_add_label),
-    AxisOption("Var. strength", float, apply_field("subseed_strength"), format_value_add_label),
-    AxisOption("Steps", int, apply_field("steps"), format_value_add_label),
-    AxisOption("CFG Scale", float, apply_field("cfg_scale"), format_value_add_label),
-    AxisOption("Prompt S/R", str, apply_prompt, format_value),
-    AxisOption("Sampler", str, apply_sampler, format_value),
-    AxisOption("Checkpoint name", str, apply_checkpoint, format_value),
-    AxisOptionImg2Img("Denoising", float, apply_field("denoising_strength"), format_value_add_label), #  as it is now all AxisOptionImg2Img items must go after AxisOption ones
-]
-
-
-def draw_xy_grid(p, xs, ys, x_labels, y_labels, cell, draw_legend):
-    res = []
-
-    ver_texts = [[images.GridAnnotation(y)] for y in y_labels]
-    hor_texts = [[images.GridAnnotation(x)] for x in x_labels]
-
-    first_pocessed = None
-
-    state.job_count = len(xs) * len(ys) * p.n_iter
-
-    for iy, y in enumerate(ys):
-        for ix, x in enumerate(xs):
-            state.job = f"Image {ix + iy * len(xs) + 1} out of {state.job_count}"
-
-            processed = cell(x, y)
-            if first_pocessed is None:
-                first_pocessed = processed
-
-            res.append(processed.images[0])
-
-    grid = images.image_grid(res, rows=len(ys))
-    if draw_legend:
-        grid = images.draw_grid_annotations(grid, res[0].width, res[0].height, hor_texts, ver_texts)
-
-    first_pocessed.images = [grid]
-
-    return first_pocessed
-
-
-re_range = re.compile(r"\s*([+-]?\s*\d+)\s*-\s*([+-]?\s*\d+)(?:\s*\(([+-]\d+)\s*\))?\s*")
-re_range_float = re.compile(r"\s*([+-]?\s*\d+(?:.\d*)?)\s*-\s*([+-]?\s*\d+(?:.\d*)?)(?:\s*\(([+-]\d+(?:.\d*)?)\s*\))?\s*")
-
-re_range_count = re.compile(r"\s*([+-]?\s*\d+)\s*-\s*([+-]?\s*\d+)(?:\s*\[(\d+)\s*\])?\s*")
-re_range_count_float = re.compile(r"\s*([+-]?\s*\d+(?:.\d*)?)\s*-\s*([+-]?\s*\d+(?:.\d*)?)(?:\s*\[(\d+(?:.\d*)?)\s*\])?\s*")
-
-class Script(scripts.Script):
-    def title(self):
-        return "X/Y plot"
-
-    def ui(self, is_img2img):
-        current_axis_options = [x for x in axis_options if type(x) == AxisOption or type(x) == AxisOptionImg2Img and is_img2img]
-
-        with gr.Row():
-            x_type = gr.Dropdown(label="X type", choices=[x.label for x in current_axis_options], value=current_axis_options[1].label, visible=False, type="index", elem_id="x_type")
-            x_values = gr.Textbox(label="X values", visible=False, lines=1)
-
-        with gr.Row():
-            y_type = gr.Dropdown(label="Y type", choices=[x.label for x in current_axis_options], value=current_axis_options[4].label, visible=False, type="index", elem_id="y_type")
-            y_values = gr.Textbox(label="Y values", visible=False, lines=1)
-        
-        draw_legend = gr.Checkbox(label='Draw legend', value=True)
-            
-        return [x_type, x_values, y_type, y_values, draw_legend]
-
-    def run(self, p, x_type, x_values, y_type, y_values, draw_legend):
-        modules.processing.fix_seed(p)
-        p.batch_size = 1
-
-        def process_axis(opt, vals):
-            valslist = [x.strip() for x in vals.split(",")]
-
-            if opt.type == int:
-                valslist_ext = []
-
-                for val in valslist:
-                    m = re_range.fullmatch(val)
-                    mc = re_range_count.fullmatch(val)
-                    if m is not None:
-
-                        start = int(m.group(1))
-                        end = int(m.group(2))+1
-                        step = int(m.group(3)) if m.group(3) is not None else 1
-
-                        valslist_ext += list(range(start, end, step))
-                    elif mc is not None:
-                        start = int(mc.group(1))
-                        end   = int(mc.group(2))
-                        num   = int(mc.group(3)) if mc.group(3) is not None else 1
-                        
-                        valslist_ext += [int(x) for x in np.linspace(start = start, stop = end, num = num).tolist()]
-                    else:
-                        valslist_ext.append(val)
-
-                valslist = valslist_ext
-            elif opt.type == float:
-                valslist_ext = []
-
-                for val in valslist:
-                    m = re_range_float.fullmatch(val)
-                    mc = re_range_count_float.fullmatch(val)
-                    if m is not None:
-                        start = float(m.group(1))
-                        end = float(m.group(2))
-                        step = float(m.group(3)) if m.group(3) is not None else 1
-
-                        valslist_ext += np.arange(start, end + step, step).tolist()
-                    elif mc is not None:
-                        start = float(mc.group(1))
-                        end   = float(mc.group(2))
-                        num   = int(mc.group(3)) if mc.group(3) is not None else 1
-                        
-                        valslist_ext += np.linspace(start = start, stop = end, num = num).tolist()
-                    else:
-                        valslist_ext.append(val)
-
-                valslist = valslist_ext
-
-            valslist = [opt.type(x) for x in valslist]
-
-            return valslist
-
-        x_opt = axis_options[x_type]
-        xs = process_axis(x_opt, x_values)
-
-        y_opt = axis_options[y_type]
-        ys = process_axis(y_opt, y_values)
-
-<<<<<<< HEAD
-        if x_opt.label == 'Steps':
-            total_steps = sum(xs) * len(ys)
-        elif y_opt.label == 'Steps':
-            total_steps = sum(ys) * len(xs)
-        else:
-            total_steps = p.steps * len(xs) * len(ys)
-
-        print(f"Generating {len(xs) * len(ys) * p.n_iter} images with a total of {total_steps * p.n_iter} steps to process.")
-        shared.total_tqdm.updateTotal(total_steps * p.n_iter)
-=======
-        if p.n_iter > 1:
-            print(f"Number of seeds/images per prompt is {p.n_iter}.")
-            
-        print(f"X/Y plot will create {len(xs) * len(ys) * p.n_iter} images on a {len(xs)} x {len(ys)} grid (total steps={len(xs) * len(ys) * p.n_iter * p.steps}).")
->>>>>>> e5dc9836
-
-        def cell(x, y):
-            pc = copy(p)
-            x_opt.apply(pc, x, xs)
-            y_opt.apply(pc, y, ys)
-
-            return process_images(pc)
-
-        processed = draw_xy_grid(
-            p,
-            xs=xs,
-            ys=ys,
-            x_labels=[x_opt.format_value(p, x_opt, x) for x in xs],
-            y_labels=[y_opt.format_value(p, y_opt, y) for y in ys],
-            cell=cell,
-            draw_legend=draw_legend
-        )
-
-        if opts.grid_save:
-            images.save_image(processed.images[0], p.outpath_grids, "xy_grid", prompt=p.prompt, seed=processed.seed, grid=True, p=p)
-
-        # restore checkpoint in case it was changed by axes
-        modules.sd_models.reload_model_weights(shared.sd_model)
-
-        return processed
+from collections import namedtuple
+from copy import copy
+import random
+
+import numpy as np
+
+import modules.scripts as scripts
+import gradio as gr
+
+from modules import images
+from modules.processing import process_images, Processed
+from modules.shared import opts, cmd_opts, state
+import modules.shared as shared
+import modules.sd_samplers
+import modules.sd_models
+import re
+
+
+def apply_field(field):
+    def fun(p, x, xs):
+        setattr(p, field, x)
+
+    return fun
+
+
+def apply_prompt(p, x, xs):
+    p.prompt = p.prompt.replace(xs[0], x)
+    p.negative_prompt = p.negative_prompt.replace(xs[0], x)
+
+
+samplers_dict = {}
+for i, sampler in enumerate(modules.sd_samplers.samplers):
+    samplers_dict[sampler.name.lower()] = i
+    for alias in sampler.aliases:
+        samplers_dict[alias.lower()] = i
+
+
+def apply_sampler(p, x, xs):
+    sampler_index = samplers_dict.get(x.lower(), None)
+    if sampler_index is None:
+        raise RuntimeError(f"Unknown sampler: {x}")
+
+    p.sampler_index = sampler_index
+
+
+def apply_checkpoint(p, x, xs):
+    applicable = [info for info in modules.sd_models.checkpoints_list.values() if x in info.title]
+    assert len(applicable) > 0, f'Checkpoint {x} for found'
+
+    info = applicable[0]
+
+    modules.sd_models.reload_model_weights(shared.sd_model, info)
+
+
+def format_value_add_label(p, opt, x):
+    if type(x) == float:
+        x = round(x, 8)
+
+    return f"{opt.label}: {x}"
+
+
+def format_value(p, opt, x):
+    if type(x) == float:
+        x = round(x, 8)
+
+    return x
+
+def do_nothing(p, x, xs):
+    pass
+
+def format_nothing(p, opt, x):
+    return ""
+
+
+AxisOption = namedtuple("AxisOption", ["label", "type", "apply", "format_value"])
+AxisOptionImg2Img = namedtuple("AxisOptionImg2Img", ["label", "type", "apply", "format_value"])
+
+
+axis_options = [
+    AxisOption("Nothing", str, do_nothing, format_nothing),
+    AxisOption("Seed", int, apply_field("seed"), format_value_add_label),
+    AxisOption("Var. seed", int, apply_field("subseed"), format_value_add_label),
+    AxisOption("Var. strength", float, apply_field("subseed_strength"), format_value_add_label),
+    AxisOption("Steps", int, apply_field("steps"), format_value_add_label),
+    AxisOption("CFG Scale", float, apply_field("cfg_scale"), format_value_add_label),
+    AxisOption("Prompt S/R", str, apply_prompt, format_value),
+    AxisOption("Sampler", str, apply_sampler, format_value),
+    AxisOption("Checkpoint name", str, apply_checkpoint, format_value),
+    AxisOptionImg2Img("Denoising", float, apply_field("denoising_strength"), format_value_add_label), #  as it is now all AxisOptionImg2Img items must go after AxisOption ones
+]
+
+
+def draw_xy_grid(p, xs, ys, x_labels, y_labels, cell, draw_legend):
+    res = []
+
+    ver_texts = [[images.GridAnnotation(y)] for y in y_labels]
+    hor_texts = [[images.GridAnnotation(x)] for x in x_labels]
+
+    first_pocessed = None
+
+    state.job_count = len(xs) * len(ys) * p.n_iter
+
+    for iy, y in enumerate(ys):
+        for ix, x in enumerate(xs):
+            state.job = f"Image {ix + iy * len(xs) + 1} out of {state.job_count}"
+
+            processed = cell(x, y)
+            if first_pocessed is None:
+                first_pocessed = processed
+
+            res.append(processed.images[0])
+
+    grid = images.image_grid(res, rows=len(ys))
+    if draw_legend:
+        grid = images.draw_grid_annotations(grid, res[0].width, res[0].height, hor_texts, ver_texts)
+
+    first_pocessed.images = [grid]
+
+    return first_pocessed
+
+
+re_range = re.compile(r"\s*([+-]?\s*\d+)\s*-\s*([+-]?\s*\d+)(?:\s*\(([+-]\d+)\s*\))?\s*")
+re_range_float = re.compile(r"\s*([+-]?\s*\d+(?:.\d*)?)\s*-\s*([+-]?\s*\d+(?:.\d*)?)(?:\s*\(([+-]\d+(?:.\d*)?)\s*\))?\s*")
+
+re_range_count = re.compile(r"\s*([+-]?\s*\d+)\s*-\s*([+-]?\s*\d+)(?:\s*\[(\d+)\s*\])?\s*")
+re_range_count_float = re.compile(r"\s*([+-]?\s*\d+(?:.\d*)?)\s*-\s*([+-]?\s*\d+(?:.\d*)?)(?:\s*\[(\d+(?:.\d*)?)\s*\])?\s*")
+
+class Script(scripts.Script):
+    def title(self):
+        return "X/Y plot"
+
+    def ui(self, is_img2img):
+        current_axis_options = [x for x in axis_options if type(x) == AxisOption or type(x) == AxisOptionImg2Img and is_img2img]
+
+        with gr.Row():
+            x_type = gr.Dropdown(label="X type", choices=[x.label for x in current_axis_options], value=current_axis_options[1].label, visible=False, type="index", elem_id="x_type")
+            x_values = gr.Textbox(label="X values", visible=False, lines=1)
+
+        with gr.Row():
+            y_type = gr.Dropdown(label="Y type", choices=[x.label for x in current_axis_options], value=current_axis_options[4].label, visible=False, type="index", elem_id="y_type")
+            y_values = gr.Textbox(label="Y values", visible=False, lines=1)
+        
+        draw_legend = gr.Checkbox(label='Draw legend', value=True)
+            
+        return [x_type, x_values, y_type, y_values, draw_legend]
+
+    def run(self, p, x_type, x_values, y_type, y_values, draw_legend):
+        modules.processing.fix_seed(p)
+        p.batch_size = 1
+
+        def process_axis(opt, vals):
+            valslist = [x.strip() for x in vals.split(",")]
+
+            if opt.type == int:
+                valslist_ext = []
+
+                for val in valslist:
+                    m = re_range.fullmatch(val)
+                    mc = re_range_count.fullmatch(val)
+                    if m is not None:
+
+                        start = int(m.group(1))
+                        end = int(m.group(2))+1
+                        step = int(m.group(3)) if m.group(3) is not None else 1
+
+                        valslist_ext += list(range(start, end, step))
+                    elif mc is not None:
+                        start = int(mc.group(1))
+                        end   = int(mc.group(2))
+                        num   = int(mc.group(3)) if mc.group(3) is not None else 1
+                        
+                        valslist_ext += [int(x) for x in np.linspace(start = start, stop = end, num = num).tolist()]
+                    else:
+                        valslist_ext.append(val)
+
+                valslist = valslist_ext
+            elif opt.type == float:
+                valslist_ext = []
+
+                for val in valslist:
+                    m = re_range_float.fullmatch(val)
+                    mc = re_range_count_float.fullmatch(val)
+                    if m is not None:
+                        start = float(m.group(1))
+                        end = float(m.group(2))
+                        step = float(m.group(3)) if m.group(3) is not None else 1
+
+                        valslist_ext += np.arange(start, end + step, step).tolist()
+                    elif mc is not None:
+                        start = float(mc.group(1))
+                        end   = float(mc.group(2))
+                        num   = int(mc.group(3)) if mc.group(3) is not None else 1
+                        
+                        valslist_ext += np.linspace(start = start, stop = end, num = num).tolist()
+                    else:
+                        valslist_ext.append(val)
+
+                valslist = valslist_ext
+
+            valslist = [opt.type(x) for x in valslist]
+
+            return valslist
+
+        x_opt = axis_options[x_type]
+        xs = process_axis(x_opt, x_values)
+
+        y_opt = axis_options[y_type]
+        ys = process_axis(y_opt, y_values)
+
+        if x_opt.label == 'Steps':
+            total_steps = sum(xs) * len(ys)
+        elif y_opt.label == 'Steps':
+            total_steps = sum(ys) * len(xs)
+        else:
+            total_steps = p.steps * len(xs) * len(ys)
+
+        print(f"X/Y plot will create {len(xs) * len(ys) * p.n_iter} images on a {len(xs)} x {len(ys)} grid (total steps={len(xs) * len(ys) * p.n_iter * p.steps}).")
+        print(f"Generating {len(xs) * len(ys) * p.n_iter} images with a total of {total_steps * p.n_iter} steps to process.")
+        shared.total_tqdm.updateTotal(total_steps * p.n_iter)
+            
+        def cell(x, y):
+            pc = copy(p)
+            x_opt.apply(pc, x, xs)
+            y_opt.apply(pc, y, ys)
+
+            return process_images(pc)
+
+        processed = draw_xy_grid(
+            p,
+            xs=xs,
+            ys=ys,
+            x_labels=[x_opt.format_value(p, x_opt, x) for x in xs],
+            y_labels=[y_opt.format_value(p, y_opt, y) for y in ys],
+            cell=cell,
+            draw_legend=draw_legend
+        )
+
+        if opts.grid_save:
+            images.save_image(processed.images[0], p.outpath_grids, "xy_grid", prompt=p.prompt, seed=processed.seed, grid=True, p=p)
+
+        # restore checkpoint in case it was changed by axes
+        modules.sd_models.reload_model_weights(shared.sd_model)
+
+        return processed