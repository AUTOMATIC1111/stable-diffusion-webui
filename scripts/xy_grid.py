--- conflicted
+++ resolved
@@ -1,408 +1,396 @@
-from collections import namedtuple
-from copy import copy
-from itertools import permutations, chain
-import random
-import csv
-from io import StringIO
-from PIL import Image
-import numpy as np
-
-import modules.scripts as scripts
-import gradio as gr
-
-from modules import images, sd_samplers
-from modules.hypernetworks import hypernetwork
-from modules.processing import process_images, Processed, StableDiffusionProcessingTxt2Img
-from modules.shared import opts, cmd_opts, state
-import modules.shared as shared
-import modules.sd_samplers
-import modules.sd_models
-import re
-
-
-def apply_field(field):
-    def fun(p, x, xs):
-        setattr(p, field, x)
-
-    return fun
-
-
-def apply_prompt(p, x, xs):
-    if xs[0] not in p.prompt and xs[0] not in p.negative_prompt:
-        raise RuntimeError(f"Prompt S/R did not find {xs[0]} in prompt or negative prompt.")
-
-    p.prompt = p.prompt.replace(xs[0], x)
-    p.negative_prompt = p.negative_prompt.replace(xs[0], x)
-
-
-def apply_order(p, x, xs):
-    token_order = []
-
-    # Initally grab the tokens from the prompt, so they can be replaced in order of earliest seen
-    for token in x:
-        token_order.append((p.prompt.find(token), token))
-
-    token_order.sort(key=lambda t: t[0])
-
-    prompt_parts = []
-
-    # Split the prompt up, taking out the tokens
-    for _, token in token_order:
-        n = p.prompt.find(token)
-        prompt_parts.append(p.prompt[0:n])
-        p.prompt = p.prompt[n + len(token):]
-
-    # Rebuild the prompt with the tokens in the order we want
-    prompt_tmp = ""
-    for idx, part in enumerate(prompt_parts):
-        prompt_tmp += part
-        prompt_tmp += x[idx]
-    p.prompt = prompt_tmp + p.prompt
-
-
-def apply_sampler(p, x, xs):
-<<<<<<< HEAD
-    samplers_dict = build_samplers_dict()
-    if x.lower() not in samplers_dict:
-        raise RuntimeError(f"Unknown sampler: {x}")
-
-    p.sampler_name = sd_samplers.all_samplers[samplers_dict[x.lower()]].name
-=======
-    sampler_name = sd_samplers.samplers_map.get(x.lower(), None)
-    if sampler_name is None:
-        raise RuntimeError(f"Unknown sampler: {x}")
-
-    p.sampler_name = sampler_name
->>>>>>> ca8c764a
-
-
-def confirm_samplers(p, xs):
-    for x in xs:
-<<<<<<< HEAD
-        if x.lower() not in samplers_dict:
-=======
-        if x.lower() not in sd_samplers.samplers_map:
->>>>>>> ca8c764a
-            raise RuntimeError(f"Unknown sampler: {x}")
-        if p.enable_hr and sd_samplers.all_samplers[samplers_dict[x.lower()]].name == 'PLMS':
-            raise RuntimeError(f"Sampler PLMS not supported for img2img or highres fix enabled in txt2img")
-
-
-def apply_checkpoint(p, x, xs):
-    info = modules.sd_models.get_closet_checkpoint_match(x)
-    if info is None:
-        raise RuntimeError(f"Unknown checkpoint: {x}")
-    modules.sd_models.reload_model_weights(shared.sd_model, info)
-    p.sd_model = shared.sd_model
-
-
-def confirm_checkpoints(p, xs):
-    for x in xs:
-        if modules.sd_models.get_closet_checkpoint_match(x) is None:
-            raise RuntimeError(f"Unknown checkpoint: {x}")
-
-
-def apply_hypernetwork(p, x, xs):
-    if x.lower() in ["", "none"]:
-        name = None
-    else:
-        name = hypernetwork.find_closest_hypernetwork_name(x)
-        if not name:
-            raise RuntimeError(f"Unknown hypernetwork: {x}")
-    hypernetwork.load_hypernetwork(name)
-
-
-def apply_hypernetwork_strength(p, x, xs):
-    hypernetwork.apply_strength(x)
-
-
-def confirm_hypernetworks(p, xs):
-    for x in xs:
-        if x.lower() in ["", "none"]:
-            continue
-        if not hypernetwork.find_closest_hypernetwork_name(x):
-            raise RuntimeError(f"Unknown hypernetwork: {x}")
-
-
-def apply_clip_skip(p, x, xs):
-    opts.data["CLIP_stop_at_last_layers"] = x
-
-
-def format_value_add_label(p, opt, x):
-    if type(x) == float:
-        x = round(x, 8)
-
-    return f"{opt.label}: {x}"
-
-
-def format_value(p, opt, x):
-    if type(x) == float:
-        x = round(x, 8)
-    return x
-
-
-def format_value_join_list(p, opt, x):
-    return ", ".join(x)
-
-
-def do_nothing(p, x, xs):
-    pass
-
-
-def format_nothing(p, opt, x):
-    return ""
-
-
-def str_permutations(x):
-    """dummy function for specifying it in AxisOption's type when you want to get a list of permutations"""
-    return x
-
-AxisOption = namedtuple("AxisOption", ["label", "type", "apply", "format_value", "confirm"])
-AxisOptionImg2Img = namedtuple("AxisOptionImg2Img", ["label", "type", "apply", "format_value", "confirm"])
-
-
-axis_options = [
-    AxisOption("Nothing", str, do_nothing, format_nothing, None),
-    AxisOption("Seed", int, apply_field("seed"), format_value_add_label, None),
-    AxisOption("Var. seed", int, apply_field("subseed"), format_value_add_label, None),
-    AxisOption("Var. strength", float, apply_field("subseed_strength"), format_value_add_label, None),
-    AxisOption("Steps", int, apply_field("steps"), format_value_add_label, None),
-    AxisOption("CFG Scale", float, apply_field("cfg_scale"), format_value_add_label, None),
-    AxisOption("Prompt S/R", str, apply_prompt, format_value, None),
-    AxisOption("Prompt order", str_permutations, apply_order, format_value_join_list, None),
-    AxisOption("Sampler", str, apply_sampler, format_value, confirm_samplers),
-    AxisOption("Checkpoint name", str, apply_checkpoint, format_value, confirm_checkpoints),
-    AxisOption("Hypernetwork", str, apply_hypernetwork, format_value, confirm_hypernetworks),
-    AxisOption("Hypernet str.", float, apply_hypernetwork_strength, format_value_add_label, None),
-    AxisOption("Sigma Churn", float, apply_field("s_churn"), format_value_add_label, None),
-    AxisOption("Sigma min", float, apply_field("s_tmin"), format_value_add_label, None),
-    AxisOption("Sigma max", float, apply_field("s_tmax"), format_value_add_label, None),
-    AxisOption("Sigma noise", float, apply_field("s_noise"), format_value_add_label, None),
-    AxisOption("Eta", float, apply_field("eta"), format_value_add_label, None),
-    AxisOption("Clip skip", int, apply_clip_skip, format_value_add_label, None),
-    AxisOption("Denoising", float, apply_field("denoising_strength"), format_value_add_label, None),
-    AxisOption("Cond. Image Mask Weight", float, apply_field("inpainting_mask_weight"), format_value_add_label, None),
-]
-
-
-def draw_xy_grid(p, xs, ys, x_labels, y_labels, cell, draw_legend, include_lone_images):
-    ver_texts = [[images.GridAnnotation(y)] for y in y_labels]
-    hor_texts = [[images.GridAnnotation(x)] for x in x_labels]
-
-    # Temporary list of all the images that are generated to be populated into the grid.
-    # Will be filled with empty images for any individual step that fails to process properly
-    image_cache = []
-
-    processed_result = None
-    cell_mode = "P"
-    cell_size = (1,1)
-
-    state.job_count = len(xs) * len(ys) * p.n_iter
-
-    for iy, y in enumerate(ys):
-        for ix, x in enumerate(xs):
-            state.job = f"{ix + iy * len(xs) + 1} out of {len(xs) * len(ys)}"
-
-            processed:Processed = cell(x, y)
-            try:
-                # this dereference will throw an exception if the image was not processed
-                # (this happens in cases such as if the user stops the process from the UI)
-                processed_image = processed.images[0]
-                
-                if processed_result is None:
-                    # Use our first valid processed result as a template container to hold our full results
-                    processed_result = copy(processed)
-                    cell_mode = processed_image.mode
-                    cell_size = processed_image.size
-                    processed_result.images = [Image.new(cell_mode, cell_size)]
-
-                image_cache.append(processed_image)
-                if include_lone_images:
-                    processed_result.images.append(processed_image)
-                    processed_result.all_prompts.append(processed.prompt)
-                    processed_result.all_seeds.append(processed.seed)
-                    processed_result.infotexts.append(processed.infotexts[0])
-            except:
-                image_cache.append(Image.new(cell_mode, cell_size))
-
-    if not processed_result:
-        print("Unexpected error: draw_xy_grid failed to return even a single processed image")
-        return Processed()
-
-    grid = images.image_grid(image_cache, rows=len(ys))
-    if draw_legend:
-        grid = images.draw_grid_annotations(grid, cell_size[0], cell_size[1], hor_texts, ver_texts)
-
-    processed_result.images[0] = grid
-
-    return processed_result
-
-
-class SharedSettingsStackHelper(object):
-    def __enter__(self):
-        self.CLIP_stop_at_last_layers = opts.CLIP_stop_at_last_layers
-        self.hypernetwork = opts.sd_hypernetwork
-        self.model = shared.sd_model
-  
-    def __exit__(self, exc_type, exc_value, tb):
-        modules.sd_models.reload_model_weights(self.model)
-
-        hypernetwork.load_hypernetwork(self.hypernetwork)
-        hypernetwork.apply_strength()
-
-        opts.data["CLIP_stop_at_last_layers"] = self.CLIP_stop_at_last_layers
-
-
-re_range = re.compile(r"\s*([+-]?\s*\d+)\s*-\s*([+-]?\s*\d+)(?:\s*\(([+-]\d+)\s*\))?\s*")
-re_range_float = re.compile(r"\s*([+-]?\s*\d+(?:.\d*)?)\s*-\s*([+-]?\s*\d+(?:.\d*)?)(?:\s*\(([+-]\d+(?:.\d*)?)\s*\))?\s*")
-
-re_range_count = re.compile(r"\s*([+-]?\s*\d+)\s*-\s*([+-]?\s*\d+)(?:\s*\[(\d+)\s*\])?\s*")
-re_range_count_float = re.compile(r"\s*([+-]?\s*\d+(?:.\d*)?)\s*-\s*([+-]?\s*\d+(?:.\d*)?)(?:\s*\[(\d+(?:.\d*)?)\s*\])?\s*")
-
-class Script(scripts.Script):
-    def title(self):
-        return "X/Y plot"
-
-    def ui(self, is_img2img):
-        current_axis_options = [x for x in axis_options if type(x) == AxisOption or type(x) == AxisOptionImg2Img and is_img2img]
-
-        with gr.Row():
-            x_type = gr.Dropdown(label="X type", choices=[x.label for x in current_axis_options], value=current_axis_options[1].label, type="index", elem_id="x_type")
-            x_values = gr.Textbox(label="X values", lines=1)
-
-        with gr.Row():
-            y_type = gr.Dropdown(label="Y type", choices=[x.label for x in current_axis_options], value=current_axis_options[0].label, type="index", elem_id="y_type")
-            y_values = gr.Textbox(label="Y values", lines=1)
-        
-        draw_legend = gr.Checkbox(label='Draw legend', value=True)
-        include_lone_images = gr.Checkbox(label='Include Separate Images', value=False)
-        no_fixed_seeds = gr.Checkbox(label='Keep -1 for seeds', value=False)
-
-        return [x_type, x_values, y_type, y_values, draw_legend, include_lone_images, no_fixed_seeds]
-
-    def run(self, p, x_type, x_values, y_type, y_values, draw_legend, include_lone_images, no_fixed_seeds):
-        if not no_fixed_seeds:
-            modules.processing.fix_seed(p)
-
-        if not opts.return_grid:
-            p.batch_size = 1
-
-        def process_axis(opt, vals):
-            if opt.label == 'Nothing':
-                return [0]
-
-            if opt.label == 'Sampler' and vals.strip() == '*':
-                if p.enable_hr is True:
-                    vals = ','.join([x.name for x in sd_samplers.samplers_for_img2img])
-                else:
-                    vals = ','.join([x.name for x in sd_samplers.all_samplers])
-
-            valslist = [x.strip() for x in chain.from_iterable(csv.reader(StringIO(vals)))]
-
-            if opt.type == int:
-                valslist_ext = []
-
-                for val in valslist:
-                    m = re_range.fullmatch(val)
-                    mc = re_range_count.fullmatch(val)
-                    if m is not None:
-                        start = int(m.group(1))
-                        end = int(m.group(2))+1
-                        step = int(m.group(3)) if m.group(3) is not None else 1
-
-                        valslist_ext += list(range(start, end, step))
-                    elif mc is not None:
-                        start = int(mc.group(1))
-                        end   = int(mc.group(2))
-                        num   = int(mc.group(3)) if mc.group(3) is not None else 1
-                        
-                        valslist_ext += [int(x) for x in np.linspace(start=start, stop=end, num=num).tolist()]
-                    else:
-                        valslist_ext.append(val)
-
-                valslist = valslist_ext
-            elif opt.type == float:
-                valslist_ext = []
-
-                for val in valslist:
-                    m = re_range_float.fullmatch(val)
-                    mc = re_range_count_float.fullmatch(val)
-                    if m is not None:
-                        start = float(m.group(1))
-                        end = float(m.group(2))
-                        step = float(m.group(3)) if m.group(3) is not None else 1
-
-                        valslist_ext += np.arange(start, end + step, step).tolist()
-                    elif mc is not None:
-                        start = float(mc.group(1))
-                        end   = float(mc.group(2))
-                        num   = int(mc.group(3)) if mc.group(3) is not None else 1
-                        
-                        valslist_ext += np.linspace(start=start, stop=end, num=num).tolist()
-                    else:
-                        valslist_ext.append(val)
-
-                valslist = valslist_ext
-            elif opt.type == str_permutations:
-                valslist = list(permutations(valslist))
-
-            valslist = [opt.type(x) for x in valslist]
-
-            # Confirm options are valid before starting
-            if opt.confirm:
-                opt.confirm(p, valslist)
-
-            return valslist
-
-        x_opt = axis_options[x_type]
-        xs = process_axis(x_opt, x_values)
-
-        y_opt = axis_options[y_type]
-        ys = process_axis(y_opt, y_values)
-
-        def fix_axis_seeds(axis_opt, axis_list):
-            if axis_opt.label in ['Seed','Var. seed']:
-                return [int(random.randrange(4294967294)) if val is None or val == '' or val == -1 else val for val in axis_list]
-            else:
-                return axis_list
-
-        if not no_fixed_seeds:
-            xs = fix_axis_seeds(x_opt, xs)
-            ys = fix_axis_seeds(y_opt, ys)
-
-        if x_opt.label == 'Steps':
-            total_steps = sum(xs) * len(ys)
-        elif y_opt.label == 'Steps':
-            total_steps = sum(ys) * len(xs)
-        else:
-            total_steps = p.steps * len(xs) * len(ys)
-
-        if isinstance(p, StableDiffusionProcessingTxt2Img) and p.enable_hr:
-            total_steps *= 2
-
-        print(f"X/Y plot will create {len(xs) * len(ys) * p.n_iter} images on a {len(xs)}x{len(ys)} grid. (Total steps to process: {total_steps * p.n_iter})")
-        shared.total_tqdm.updateTotal(total_steps * p.n_iter)
-
-        def cell(x, y):
-            pc = copy(p)
-            x_opt.apply(pc, x, xs)
-            y_opt.apply(pc, y, ys)
-
-            return process_images(pc)
-
-        with SharedSettingsStackHelper():
-            processed = draw_xy_grid(
-                p,
-                xs=xs,
-                ys=ys,
-                x_labels=[x_opt.format_value(p, x_opt, x) for x in xs],
-                y_labels=[y_opt.format_value(p, y_opt, y) for y in ys],
-                cell=cell,
-                draw_legend=draw_legend,
-                include_lone_images=include_lone_images
-            )
-
-        if opts.grid_save:
-            images.save_image(processed.images[0], p.outpath_grids, "xy_grid", prompt=p.prompt, seed=processed.seed, grid=True, p=p)
-
-        return processed
+from collections import namedtuple
+from copy import copy
+from itertools import permutations, chain
+import random
+import csv
+from io import StringIO
+from PIL import Image
+import numpy as np
+
+import modules.scripts as scripts
+import gradio as gr
+
+from modules import images, sd_samplers
+from modules.hypernetworks import hypernetwork
+from modules.processing import process_images, Processed, StableDiffusionProcessingTxt2Img
+from modules.shared import opts, cmd_opts, state
+import modules.shared as shared
+import modules.sd_samplers
+import modules.sd_models
+import re
+
+
+def apply_field(field):
+    def fun(p, x, xs):
+        setattr(p, field, x)
+
+    return fun
+
+
+def apply_prompt(p, x, xs):
+    if xs[0] not in p.prompt and xs[0] not in p.negative_prompt:
+        raise RuntimeError(f"Prompt S/R did not find {xs[0]} in prompt or negative prompt.")
+
+    p.prompt = p.prompt.replace(xs[0], x)
+    p.negative_prompt = p.negative_prompt.replace(xs[0], x)
+
+
+def apply_order(p, x, xs):
+    token_order = []
+
+    # Initally grab the tokens from the prompt, so they can be replaced in order of earliest seen
+    for token in x:
+        token_order.append((p.prompt.find(token), token))
+
+    token_order.sort(key=lambda t: t[0])
+
+    prompt_parts = []
+
+    # Split the prompt up, taking out the tokens
+    for _, token in token_order:
+        n = p.prompt.find(token)
+        prompt_parts.append(p.prompt[0:n])
+        p.prompt = p.prompt[n + len(token):]
+
+    # Rebuild the prompt with the tokens in the order we want
+    prompt_tmp = ""
+    for idx, part in enumerate(prompt_parts):
+        prompt_tmp += part
+        prompt_tmp += x[idx]
+    p.prompt = prompt_tmp + p.prompt
+
+
+def apply_sampler(p, x, xs):
+    sampler_name = sd_samplers.samplers_map.get(x.lower(), None)
+    if sampler_name is None:
+        raise RuntimeError(f"Unknown sampler: {x}")
+
+    p.sampler_name = sampler_name
+
+
+def confirm_samplers(p, xs):
+    for x in xs:
+        if x.lower() not in sd_samplers.samplers_map:
+            raise RuntimeError(f"Unknown sampler: {x}")
+        if p.enable_hr and sd_samplers.samplers_map.get(x.lower(), None) == 'PLMS':
+            raise RuntimeError(f"Sampler PLMS not supported for img2img or when highres fix enabled in txt2img")
+
+
+def apply_checkpoint(p, x, xs):
+    info = modules.sd_models.get_closet_checkpoint_match(x)
+    if info is None:
+        raise RuntimeError(f"Unknown checkpoint: {x}")
+    modules.sd_models.reload_model_weights(shared.sd_model, info)
+    p.sd_model = shared.sd_model
+
+
+def confirm_checkpoints(p, xs):
+    for x in xs:
+        if modules.sd_models.get_closet_checkpoint_match(x) is None:
+            raise RuntimeError(f"Unknown checkpoint: {x}")
+
+
+def apply_hypernetwork(p, x, xs):
+    if x.lower() in ["", "none"]:
+        name = None
+    else:
+        name = hypernetwork.find_closest_hypernetwork_name(x)
+        if not name:
+            raise RuntimeError(f"Unknown hypernetwork: {x}")
+    hypernetwork.load_hypernetwork(name)
+
+
+def apply_hypernetwork_strength(p, x, xs):
+    hypernetwork.apply_strength(x)
+
+
+def confirm_hypernetworks(p, xs):
+    for x in xs:
+        if x.lower() in ["", "none"]:
+            continue
+        if not hypernetwork.find_closest_hypernetwork_name(x):
+            raise RuntimeError(f"Unknown hypernetwork: {x}")
+
+
+def apply_clip_skip(p, x, xs):
+    opts.data["CLIP_stop_at_last_layers"] = x
+
+
+def format_value_add_label(p, opt, x):
+    if type(x) == float:
+        x = round(x, 8)
+
+    return f"{opt.label}: {x}"
+
+
+def format_value(p, opt, x):
+    if type(x) == float:
+        x = round(x, 8)
+    return x
+
+
+def format_value_join_list(p, opt, x):
+    return ", ".join(x)
+
+
+def do_nothing(p, x, xs):
+    pass
+
+
+def format_nothing(p, opt, x):
+    return ""
+
+
+def str_permutations(x):
+    """dummy function for specifying it in AxisOption's type when you want to get a list of permutations"""
+    return x
+
+AxisOption = namedtuple("AxisOption", ["label", "type", "apply", "format_value", "confirm"])
+AxisOptionImg2Img = namedtuple("AxisOptionImg2Img", ["label", "type", "apply", "format_value", "confirm"])
+
+
+axis_options = [
+    AxisOption("Nothing", str, do_nothing, format_nothing, None),
+    AxisOption("Seed", int, apply_field("seed"), format_value_add_label, None),
+    AxisOption("Var. seed", int, apply_field("subseed"), format_value_add_label, None),
+    AxisOption("Var. strength", float, apply_field("subseed_strength"), format_value_add_label, None),
+    AxisOption("Steps", int, apply_field("steps"), format_value_add_label, None),
+    AxisOption("CFG Scale", float, apply_field("cfg_scale"), format_value_add_label, None),
+    AxisOption("Prompt S/R", str, apply_prompt, format_value, None),
+    AxisOption("Prompt order", str_permutations, apply_order, format_value_join_list, None),
+    AxisOption("Sampler", str, apply_sampler, format_value, confirm_samplers),
+    AxisOption("Checkpoint name", str, apply_checkpoint, format_value, confirm_checkpoints),
+    AxisOption("Hypernetwork", str, apply_hypernetwork, format_value, confirm_hypernetworks),
+    AxisOption("Hypernet str.", float, apply_hypernetwork_strength, format_value_add_label, None),
+    AxisOption("Sigma Churn", float, apply_field("s_churn"), format_value_add_label, None),
+    AxisOption("Sigma min", float, apply_field("s_tmin"), format_value_add_label, None),
+    AxisOption("Sigma max", float, apply_field("s_tmax"), format_value_add_label, None),
+    AxisOption("Sigma noise", float, apply_field("s_noise"), format_value_add_label, None),
+    AxisOption("Eta", float, apply_field("eta"), format_value_add_label, None),
+    AxisOption("Clip skip", int, apply_clip_skip, format_value_add_label, None),
+    AxisOption("Denoising", float, apply_field("denoising_strength"), format_value_add_label, None),
+    AxisOption("Cond. Image Mask Weight", float, apply_field("inpainting_mask_weight"), format_value_add_label, None),
+]
+
+
+def draw_xy_grid(p, xs, ys, x_labels, y_labels, cell, draw_legend, include_lone_images):
+    ver_texts = [[images.GridAnnotation(y)] for y in y_labels]
+    hor_texts = [[images.GridAnnotation(x)] for x in x_labels]
+
+    # Temporary list of all the images that are generated to be populated into the grid.
+    # Will be filled with empty images for any individual step that fails to process properly
+    image_cache = []
+
+    processed_result = None
+    cell_mode = "P"
+    cell_size = (1,1)
+
+    state.job_count = len(xs) * len(ys) * p.n_iter
+
+    for iy, y in enumerate(ys):
+        for ix, x in enumerate(xs):
+            state.job = f"{ix + iy * len(xs) + 1} out of {len(xs) * len(ys)}"
+
+            processed:Processed = cell(x, y)
+            try:
+                # this dereference will throw an exception if the image was not processed
+                # (this happens in cases such as if the user stops the process from the UI)
+                processed_image = processed.images[0]
+                
+                if processed_result is None:
+                    # Use our first valid processed result as a template container to hold our full results
+                    processed_result = copy(processed)
+                    cell_mode = processed_image.mode
+                    cell_size = processed_image.size
+                    processed_result.images = [Image.new(cell_mode, cell_size)]
+
+                image_cache.append(processed_image)
+                if include_lone_images:
+                    processed_result.images.append(processed_image)
+                    processed_result.all_prompts.append(processed.prompt)
+                    processed_result.all_seeds.append(processed.seed)
+                    processed_result.infotexts.append(processed.infotexts[0])
+            except:
+                image_cache.append(Image.new(cell_mode, cell_size))
+
+    if not processed_result:
+        print("Unexpected error: draw_xy_grid failed to return even a single processed image")
+        return Processed()
+
+    grid = images.image_grid(image_cache, rows=len(ys))
+    if draw_legend:
+        grid = images.draw_grid_annotations(grid, cell_size[0], cell_size[1], hor_texts, ver_texts)
+
+    processed_result.images[0] = grid
+
+    return processed_result
+
+
+class SharedSettingsStackHelper(object):
+    def __enter__(self):
+        self.CLIP_stop_at_last_layers = opts.CLIP_stop_at_last_layers
+        self.hypernetwork = opts.sd_hypernetwork
+        self.model = shared.sd_model
+  
+    def __exit__(self, exc_type, exc_value, tb):
+        modules.sd_models.reload_model_weights(self.model)
+
+        hypernetwork.load_hypernetwork(self.hypernetwork)
+        hypernetwork.apply_strength()
+
+        opts.data["CLIP_stop_at_last_layers"] = self.CLIP_stop_at_last_layers
+
+
+re_range = re.compile(r"\s*([+-]?\s*\d+)\s*-\s*([+-]?\s*\d+)(?:\s*\(([+-]\d+)\s*\))?\s*")
+re_range_float = re.compile(r"\s*([+-]?\s*\d+(?:.\d*)?)\s*-\s*([+-]?\s*\d+(?:.\d*)?)(?:\s*\(([+-]\d+(?:.\d*)?)\s*\))?\s*")
+
+re_range_count = re.compile(r"\s*([+-]?\s*\d+)\s*-\s*([+-]?\s*\d+)(?:\s*\[(\d+)\s*\])?\s*")
+re_range_count_float = re.compile(r"\s*([+-]?\s*\d+(?:.\d*)?)\s*-\s*([+-]?\s*\d+(?:.\d*)?)(?:\s*\[(\d+(?:.\d*)?)\s*\])?\s*")
+
+class Script(scripts.Script):
+    def title(self):
+        return "X/Y plot"
+
+    def ui(self, is_img2img):
+        current_axis_options = [x for x in axis_options if type(x) == AxisOption or type(x) == AxisOptionImg2Img and is_img2img]
+
+        with gr.Row():
+            x_type = gr.Dropdown(label="X type", choices=[x.label for x in current_axis_options], value=current_axis_options[1].label, type="index", elem_id="x_type")
+            x_values = gr.Textbox(label="X values", lines=1)
+
+        with gr.Row():
+            y_type = gr.Dropdown(label="Y type", choices=[x.label for x in current_axis_options], value=current_axis_options[0].label, type="index", elem_id="y_type")
+            y_values = gr.Textbox(label="Y values", lines=1)
+        
+        draw_legend = gr.Checkbox(label='Draw legend', value=True)
+        include_lone_images = gr.Checkbox(label='Include Separate Images', value=False)
+        no_fixed_seeds = gr.Checkbox(label='Keep -1 for seeds', value=False)
+
+        return [x_type, x_values, y_type, y_values, draw_legend, include_lone_images, no_fixed_seeds]
+
+    def run(self, p, x_type, x_values, y_type, y_values, draw_legend, include_lone_images, no_fixed_seeds):
+        if not no_fixed_seeds:
+            modules.processing.fix_seed(p)
+
+        if not opts.return_grid:
+            p.batch_size = 1
+
+        def process_axis(opt, vals):
+            if opt.label == 'Nothing':
+                return [0]
+
+            if opt.label == 'Sampler' and vals.strip() == '*':
+                if p.enable_hr is True:
+                    vals = ','.join([x.name for x in sd_samplers.samplers_for_img2img])
+                else:
+                    vals = ','.join([x.name for x in sd_samplers.all_samplers])
+
+            valslist = [x.strip() for x in chain.from_iterable(csv.reader(StringIO(vals)))]
+
+            if opt.type == int:
+                valslist_ext = []
+
+                for val in valslist:
+                    m = re_range.fullmatch(val)
+                    mc = re_range_count.fullmatch(val)
+                    if m is not None:
+                        start = int(m.group(1))
+                        end = int(m.group(2))+1
+                        step = int(m.group(3)) if m.group(3) is not None else 1
+
+                        valslist_ext += list(range(start, end, step))
+                    elif mc is not None:
+                        start = int(mc.group(1))
+                        end   = int(mc.group(2))
+                        num   = int(mc.group(3)) if mc.group(3) is not None else 1
+                        
+                        valslist_ext += [int(x) for x in np.linspace(start=start, stop=end, num=num).tolist()]
+                    else:
+                        valslist_ext.append(val)
+
+                valslist = valslist_ext
+            elif opt.type == float:
+                valslist_ext = []
+
+                for val in valslist:
+                    m = re_range_float.fullmatch(val)
+                    mc = re_range_count_float.fullmatch(val)
+                    if m is not None:
+                        start = float(m.group(1))
+                        end = float(m.group(2))
+                        step = float(m.group(3)) if m.group(3) is not None else 1
+
+                        valslist_ext += np.arange(start, end + step, step).tolist()
+                    elif mc is not None:
+                        start = float(mc.group(1))
+                        end   = float(mc.group(2))
+                        num   = int(mc.group(3)) if mc.group(3) is not None else 1
+                        
+                        valslist_ext += np.linspace(start=start, stop=end, num=num).tolist()
+                    else:
+                        valslist_ext.append(val)
+
+                valslist = valslist_ext
+            elif opt.type == str_permutations:
+                valslist = list(permutations(valslist))
+
+            valslist = [opt.type(x) for x in valslist]
+
+            # Confirm options are valid before starting
+            if opt.confirm:
+                opt.confirm(p, valslist)
+
+            return valslist
+
+        x_opt = axis_options[x_type]
+        xs = process_axis(x_opt, x_values)
+
+        y_opt = axis_options[y_type]
+        ys = process_axis(y_opt, y_values)
+
+        def fix_axis_seeds(axis_opt, axis_list):
+            if axis_opt.label in ['Seed','Var. seed']:
+                return [int(random.randrange(4294967294)) if val is None or val == '' or val == -1 else val for val in axis_list]
+            else:
+                return axis_list
+
+        if not no_fixed_seeds:
+            xs = fix_axis_seeds(x_opt, xs)
+            ys = fix_axis_seeds(y_opt, ys)
+
+        if x_opt.label == 'Steps':
+            total_steps = sum(xs) * len(ys)
+        elif y_opt.label == 'Steps':
+            total_steps = sum(ys) * len(xs)
+        else:
+            total_steps = p.steps * len(xs) * len(ys)
+
+        if isinstance(p, StableDiffusionProcessingTxt2Img) and p.enable_hr:
+            total_steps *= 2
+
+        print(f"X/Y plot will create {len(xs) * len(ys) * p.n_iter} images on a {len(xs)}x{len(ys)} grid. (Total steps to process: {total_steps * p.n_iter})")
+        shared.total_tqdm.updateTotal(total_steps * p.n_iter)
+
+        def cell(x, y):
+            pc = copy(p)
+            x_opt.apply(pc, x, xs)
+            y_opt.apply(pc, y, ys)
+
+            return process_images(pc)
+
+        with SharedSettingsStackHelper():
+            processed = draw_xy_grid(
+                p,
+                xs=xs,
+                ys=ys,
+                x_labels=[x_opt.format_value(p, x_opt, x) for x in xs],
+                y_labels=[y_opt.format_value(p, y_opt, y) for y in ys],
+                cell=cell,
+                draw_legend=draw_legend,
+                include_lone_images=include_lone_images
+            )
+
+        if opts.grid_save:
+            images.save_image(processed.images[0], p.outpath_grids, "xy_grid", prompt=p.prompt, seed=processed.seed, grid=True, p=p)
+
+        return processed