--- conflicted
+++ resolved
@@ -81,8 +81,6 @@
         - CPU
         - Other GPUs
   - type: dropdown
-<<<<<<< HEAD
-=======
     id: cross_attention_opt
     attributes:
       label: Cross attention optimization
@@ -94,13 +92,12 @@
         - sdp-no-mem
         - sdp
         - Doggettx
-        - V1 
+        - V1
         - InvokeAI
         - "None "
     validations:
       required: true
   - type: dropdown
->>>>>>> 68f336bd
     id: browsers
     attributes:
       label: What browsers do you use to access the UI ?
