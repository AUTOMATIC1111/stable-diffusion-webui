--- conflicted
+++ resolved
@@ -1,169 +1,123 @@
-import re
-
-import torch
-import gradio as gr
-from fastapi import FastAPI
-
-import network
-import networks
-import lora  # noqa:F401
-import extra_networks_lora
-import ui_extra_networks_lora
-from modules import script_callbacks, ui_extra_networks, extra_networks, shared
-
-def unload():
-    torch.nn.Linear.forward = torch.nn.Linear_forward_before_network
-    torch.nn.Linear._load_from_state_dict = torch.nn.Linear_load_state_dict_before_network
-    torch.nn.Conv2d.forward = torch.nn.Conv2d_forward_before_network
-    torch.nn.Conv2d._load_from_state_dict = torch.nn.Conv2d_load_state_dict_before_network
-    torch.nn.MultiheadAttention.forward = torch.nn.MultiheadAttention_forward_before_network
-    torch.nn.MultiheadAttention._load_from_state_dict = torch.nn.MultiheadAttention_load_state_dict_before_network
-
-
-def before_ui():
-    ui_extra_networks.register_page(ui_extra_networks_lora.ExtraNetworksPageLora())
-
-    extra_network = extra_networks_lora.ExtraNetworkLora()
-    extra_networks.register_extra_network(extra_network)
-    extra_networks.register_extra_network_alias(extra_network, "lyco")
-
-
-if not hasattr(torch.nn, 'Linear_forward_before_network'):
-    torch.nn.Linear_forward_before_network = torch.nn.Linear.forward
-
-if not hasattr(torch.nn, 'Linear_load_state_dict_before_network'):
-    torch.nn.Linear_load_state_dict_before_network = torch.nn.Linear._load_from_state_dict
-
-if not hasattr(torch.nn, 'Conv2d_forward_before_network'):
-    torch.nn.Conv2d_forward_before_network = torch.nn.Conv2d.forward
-
-if not hasattr(torch.nn, 'Conv2d_load_state_dict_before_network'):
-    torch.nn.Conv2d_load_state_dict_before_network = torch.nn.Conv2d._load_from_state_dict
-
-if not hasattr(torch.nn, 'MultiheadAttention_forward_before_network'):
-    torch.nn.MultiheadAttention_forward_before_network = torch.nn.MultiheadAttention.forward
-
-if not hasattr(torch.nn, 'MultiheadAttention_load_state_dict_before_network'):
-    torch.nn.MultiheadAttention_load_state_dict_before_network = torch.nn.MultiheadAttention._load_from_state_dict
-
-torch.nn.Linear.forward = networks.network_Linear_forward
-torch.nn.Linear._load_from_state_dict = networks.network_Linear_load_state_dict
-torch.nn.Conv2d.forward = networks.network_Conv2d_forward
-torch.nn.Conv2d._load_from_state_dict = networks.network_Conv2d_load_state_dict
-torch.nn.MultiheadAttention.forward = networks.network_MultiheadAttention_forward
-torch.nn.MultiheadAttention._load_from_state_dict = networks.network_MultiheadAttention_load_state_dict
-
-script_callbacks.on_model_loaded(networks.assign_network_names_to_compvis_modules)
-script_callbacks.on_script_unloaded(unload)
-script_callbacks.on_before_ui(before_ui)
-<<<<<<< HEAD
-script_callbacks.on_infotext_pasted(lora.infotext_pasted)
-
-
-shared.options_templates.update(shared.options_section(('extra_networks', "Extra Networks"), {
-    "sd_lora": shared.OptionInfo("None", "Add Lora to prompt", gr.Dropdown, lambda: {"choices": ["None", *lora.available_loras]}, refresh=lora.list_available_loras),
-    "lora_preferred_name": shared.OptionInfo("Alias from file", "When adding to prompt, refer to Lora by", gr.Radio, {"choices": ["Alias from file", "Filename"]}),
-    "lora_add_hashes_to_infotext": shared.OptionInfo(True, "Add Lora hashes to infotext"),
-=======
-script_callbacks.on_infotext_pasted(networks.infotext_pasted)
-
-
-shared.options_templates.update(shared.options_section(('extra_networks', "Extra Networks"), {
-    "sd_lora": shared.OptionInfo("None", "Add network to prompt", gr.Dropdown, lambda: {"choices": ["None", *networks.available_networks]}, refresh=networks.list_available_networks),
-    "lora_preferred_name": shared.OptionInfo("Alias from file", "When adding to prompt, refer to Lora by", gr.Radio, {"choices": ["Alias from file", "Filename"]}),
-    "lora_add_hashes_to_infotext": shared.OptionInfo(True, "Add Lora hashes to infotext"),
-    "lora_show_all": shared.OptionInfo(False, "Always show all networks on the Lora page").info("otherwise, those detected as for incompatible version of Stable Diffusion will be hidden"),
-    "lora_hide_unknown_for_versions": shared.OptionInfo([], "Hide networks of unknown versions for model versions", gr.CheckboxGroup, {"choices": ["SD1", "SD2", "SDXL"]}),
->>>>>>> 68f336bd
-}))
-
-
-shared.options_templates.update(shared.options_section(('compatibility', "Compatibility"), {
-<<<<<<< HEAD
-    "lora_functional": shared.OptionInfo(False, "Lora: use old method that takes longer when you have multiple Loras active and produces same results as kohya-ss/sd-webui-additional-networks extension"),
-}))
-
-
-def create_lora_json(obj: lora.LoraOnDisk):
-=======
-    "lora_functional": shared.OptionInfo(False, "Lora/Networks: use old method that takes longer when you have multiple Loras active and produces same results as kohya-ss/sd-webui-additional-networks extension"),
-}))
-
-
-def create_lora_json(obj: network.NetworkOnDisk):
->>>>>>> 68f336bd
-    return {
-        "name": obj.name,
-        "alias": obj.alias,
-        "path": obj.filename,
-        "metadata": obj.metadata,
-    }
-
-
-<<<<<<< HEAD
-def api_loras(_: gr.Blocks, app: FastAPI):
-    @app.get("/sdapi/v1/loras")
-    async def get_loras():
-        return [create_lora_json(obj) for obj in lora.available_loras.values()]
-
-    @app.post("/sdapi/v1/refresh-loras")
-    async def refresh_loras():
-        return lora.list_available_loras()
-
-
-script_callbacks.on_app_started(api_loras)
-=======
-def api_networks(_: gr.Blocks, app: FastAPI):
-    @app.get("/sdapi/v1/loras")
-    async def get_loras():
-        return [create_lora_json(obj) for obj in networks.available_networks.values()]
-
-    @app.post("/sdapi/v1/refresh-loras")
-    async def refresh_loras():
-        return networks.list_available_networks()
-
-
-script_callbacks.on_app_started(api_networks)
->>>>>>> 68f336bd
-
-re_lora = re.compile("<lora:([^:]+):")
-
-
-def infotext_pasted(infotext, d):
-    hashes = d.get("Lora hashes")
-    if not hashes:
-        return
-
-    hashes = [x.strip().split(':', 1) for x in hashes.split(",")]
-    hashes = {x[0].strip().replace(",", ""): x[1].strip() for x in hashes}
-
-<<<<<<< HEAD
-    def lora_replacement(m):
-=======
-    def network_replacement(m):
->>>>>>> 68f336bd
-        alias = m.group(1)
-        shorthash = hashes.get(alias)
-        if shorthash is None:
-            return m.group(0)
-
-<<<<<<< HEAD
-        lora_on_disk = lora.available_lora_hash_lookup.get(shorthash)
-        if lora_on_disk is None:
-            return m.group(0)
-
-        return f'<lora:{lora_on_disk.get_alias()}:'
-
-    d["Prompt"] = re.sub(re_lora, lora_replacement, d["Prompt"])
-=======
-        network_on_disk = networks.available_network_hash_lookup.get(shorthash)
-        if network_on_disk is None:
-            return m.group(0)
-
-        return f'<lora:{network_on_disk.get_alias()}:'
-
-    d["Prompt"] = re.sub(re_lora, network_replacement, d["Prompt"])
->>>>>>> 68f336bd
-
-
-script_callbacks.on_infotext_pasted(infotext_pasted)
+import re
+
+import torch
+import gradio as gr
+from fastapi import FastAPI
+
+import network
+import networks
+import lora  # noqa:F401
+import extra_networks_lora
+import ui_extra_networks_lora
+from modules import script_callbacks, ui_extra_networks, extra_networks, shared
+
+def unload():
+    torch.nn.Linear.forward = torch.nn.Linear_forward_before_network
+    torch.nn.Linear._load_from_state_dict = torch.nn.Linear_load_state_dict_before_network
+    torch.nn.Conv2d.forward = torch.nn.Conv2d_forward_before_network
+    torch.nn.Conv2d._load_from_state_dict = torch.nn.Conv2d_load_state_dict_before_network
+    torch.nn.MultiheadAttention.forward = torch.nn.MultiheadAttention_forward_before_network
+    torch.nn.MultiheadAttention._load_from_state_dict = torch.nn.MultiheadAttention_load_state_dict_before_network
+
+
+def before_ui():
+    ui_extra_networks.register_page(ui_extra_networks_lora.ExtraNetworksPageLora())
+
+    extra_network = extra_networks_lora.ExtraNetworkLora()
+    extra_networks.register_extra_network(extra_network)
+    extra_networks.register_extra_network_alias(extra_network, "lyco")
+
+
+if not hasattr(torch.nn, 'Linear_forward_before_network'):
+    torch.nn.Linear_forward_before_network = torch.nn.Linear.forward
+
+if not hasattr(torch.nn, 'Linear_load_state_dict_before_network'):
+    torch.nn.Linear_load_state_dict_before_network = torch.nn.Linear._load_from_state_dict
+
+if not hasattr(torch.nn, 'Conv2d_forward_before_network'):
+    torch.nn.Conv2d_forward_before_network = torch.nn.Conv2d.forward
+
+if not hasattr(torch.nn, 'Conv2d_load_state_dict_before_network'):
+    torch.nn.Conv2d_load_state_dict_before_network = torch.nn.Conv2d._load_from_state_dict
+
+if not hasattr(torch.nn, 'MultiheadAttention_forward_before_network'):
+    torch.nn.MultiheadAttention_forward_before_network = torch.nn.MultiheadAttention.forward
+
+if not hasattr(torch.nn, 'MultiheadAttention_load_state_dict_before_network'):
+    torch.nn.MultiheadAttention_load_state_dict_before_network = torch.nn.MultiheadAttention._load_from_state_dict
+
+torch.nn.Linear.forward = networks.network_Linear_forward
+torch.nn.Linear._load_from_state_dict = networks.network_Linear_load_state_dict
+torch.nn.Conv2d.forward = networks.network_Conv2d_forward
+torch.nn.Conv2d._load_from_state_dict = networks.network_Conv2d_load_state_dict
+torch.nn.MultiheadAttention.forward = networks.network_MultiheadAttention_forward
+torch.nn.MultiheadAttention._load_from_state_dict = networks.network_MultiheadAttention_load_state_dict
+
+script_callbacks.on_model_loaded(networks.assign_network_names_to_compvis_modules)
+script_callbacks.on_script_unloaded(unload)
+script_callbacks.on_before_ui(before_ui)
+script_callbacks.on_infotext_pasted(networks.infotext_pasted)
+
+
+shared.options_templates.update(shared.options_section(('extra_networks', "Extra Networks"), {
+    "sd_lora": shared.OptionInfo("None", "Add network to prompt", gr.Dropdown, lambda: {"choices": ["None", *networks.available_networks]}, refresh=networks.list_available_networks),
+    "lora_preferred_name": shared.OptionInfo("Alias from file", "When adding to prompt, refer to Lora by", gr.Radio, {"choices": ["Alias from file", "Filename"]}),
+    "lora_add_hashes_to_infotext": shared.OptionInfo(True, "Add Lora hashes to infotext"),
+    "lora_show_all": shared.OptionInfo(False, "Always show all networks on the Lora page").info("otherwise, those detected as for incompatible version of Stable Diffusion will be hidden"),
+    "lora_hide_unknown_for_versions": shared.OptionInfo([], "Hide networks of unknown versions for model versions", gr.CheckboxGroup, {"choices": ["SD1", "SD2", "SDXL"]}),
+}))
+
+
+shared.options_templates.update(shared.options_section(('compatibility', "Compatibility"), {
+    "lora_functional": shared.OptionInfo(False, "Lora/Networks: use old method that takes longer when you have multiple Loras active and produces same results as kohya-ss/sd-webui-additional-networks extension"),
+}))
+
+
+def create_lora_json(obj: network.NetworkOnDisk):
+    return {
+        "name": obj.name,
+        "alias": obj.alias,
+        "path": obj.filename,
+        "metadata": obj.metadata,
+    }
+
+
+def api_networks(_: gr.Blocks, app: FastAPI):
+    @app.get("/sdapi/v1/loras")
+    async def get_loras():
+        return [create_lora_json(obj) for obj in networks.available_networks.values()]
+
+    @app.post("/sdapi/v1/refresh-loras")
+    async def refresh_loras():
+        return networks.list_available_networks()
+
+
+script_callbacks.on_app_started(api_networks)
+
+re_lora = re.compile("<lora:([^:]+):")
+
+
+def infotext_pasted(infotext, d):
+    hashes = d.get("Lora hashes")
+    if not hashes:
+        return
+
+    hashes = [x.strip().split(':', 1) for x in hashes.split(",")]
+    hashes = {x[0].strip().replace(",", ""): x[1].strip() for x in hashes}
+
+    def network_replacement(m):
+        alias = m.group(1)
+        shorthash = hashes.get(alias)
+        if shorthash is None:
+            return m.group(0)
+
+        network_on_disk = networks.available_network_hash_lookup.get(shorthash)
+        if network_on_disk is None:
+            return m.group(0)
+
+        return f'<lora:{network_on_disk.get_alias()}:'
+
+    d["Prompt"] = re.sub(re_lora, network_replacement, d["Prompt"])
+
+
+script_callbacks.on_infotext_pasted(infotext_pasted)