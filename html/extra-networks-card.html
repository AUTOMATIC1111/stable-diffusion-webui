--- conflicted
+++ resolved
@@ -1,4 +1,3 @@
-<<<<<<< HEAD
 <div class='card-container' >	
 	<div class='card' onclick={card_clicked}><!--{preview_html}-->		
 		<img src={preview_image} loading="lazy">
@@ -11,20 +10,8 @@
 				<span style="display:none" class='search_term'>{search_term}</span>
 			</div>
 			<span class='name'>{name}</span>
-=======
-<div class='card' style={style} onclick={card_clicked}>
-	{metadata_button}
-
-	<div class='actions'>
-		<div class='additional'>
-			<ul>
-				<a href="#" title="replace preview image with currently selected in gallery" onclick={save_card_preview}>replace preview</a>
-			</ul>
-			<span style="display:none" class='search_term{serach_only}'>{search_term}</span>
->>>>>>> b08500ce
 		</div>
 		<span class='description'>{description}</span>
-
 	</div>
 	<i class="image-icon"></i>
 </div>
