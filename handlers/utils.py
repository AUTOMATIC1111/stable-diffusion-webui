#!/usr/bin/env python
# -*- coding: utf-8 -*-
# @Time    : 2023/3/30 2:51 PM
# @Author  : wangdongming
# @Site    : 
# @File    : utils.py
# @Software: Hifive
import io
import os
import typing
import uuid
import hashlib

from PIL import Image
from loguru import logger
from datetime import datetime
from worker.task_recv import Tmp
from PIL.PngImagePlugin import PngInfo
from tools.encryptor import des_encrypt
from tools.wrapper import FuncExecTimeWrapper
from modules.shared import cmd_opts
from modules.processing import Processed
from modules.shared import cmd_opts
from modules.scripts import Script, ScriptRunner
from modules.sd_models import reload_model_weights, CheckpointInfo
from handlers.formatter import format_alwayson_script_args
from tools.environment import get_file_storage_system_env, Env_BucketKey, S3ImageBucket, S3Tmp, S3SDWEB
from filestorage import FileStorageCls, get_local_path, batch_download
from handlers.typex import ModelLocation, ModelType, ImageOutput, OutImageType, UserModelLocation

StrMapMap = typing.Dict[str, typing.Mapping[str, typing.Any]]


def clean_models():
    pass


def get_model_local_path(remoting_path: str, model_type: ModelType, progress_callback=None):
    if not remoting_path:
        raise OSError(f'remoting path is empty')
    if os.path.isfile(remoting_path):
        return remoting_path
    # 判断user-models下
    os.makedirs(UserModelLocation[model_type], exist_ok=True)
    dst = os.path.join(UserModelLocation[model_type], os.path.basename(remoting_path))
    if os.path.isfile(dst):
        return dst

    os.makedirs(ModelLocation[model_type], exist_ok=True)
    dst = os.path.join(ModelLocation[model_type], os.path.basename(remoting_path))
    if os.path.isfile(dst):
        return dst

    dst = get_local_path(remoting_path, dst, progress_callback=progress_callback)
    if os.path.isfile(dst):
        if model_type == ModelType.CheckPoint:
            checkpoint = CheckpointInfo(dst)
            checkpoint.register()
        return dst


def batch_model_local_paths(model_type: ModelType, *remoting_paths: str) \
        -> typing.Sequence[str]:
    remoting_key_dst_pairs, loc = [], []
    os.makedirs(ModelLocation[model_type], exist_ok=True)
    for p in remoting_paths:
        if not p:
            continue
        if os.path.isfile(p):
            loc.append(p)
            continue

        dst = os.path.join(ModelLocation[model_type], os.path.basename(p))
        loc.append(dst)
        if not os.path.isfile(dst):
            remoting_key_dst_pairs.append((p, dst))
    batch_download(remoting_key_dst_pairs)
    return loc


def mk_tmp_dir(dirname):
    d = os.path.join(Tmp, dirname)
    os.makedirs(d, exist_ok=True)
    return d


def get_tmp_local_path(remoting_path: str):
    if not remoting_path:
        raise OSError(f'remoting path is empty')
    if os.path.isfile(remoting_path):
        return remoting_path

    os.makedirs(Tmp, exist_ok=True)
    _, ex = os.path.splitext(remoting_path)

    md5 = hashlib.md5()
    md5.update(remoting_path.encode())
    hash_str = md5.hexdigest()[:16]

    dst = os.path.join(Tmp, hash_str + ex)
    return get_local_path(remoting_path, dst)


def upload_files(is_tmp, *files, dirname=None):
    keys = []
    if files:
        date = datetime.today().strftime('%Y/%m/%d')
        storage_env = get_file_storage_system_env()
        bucket = storage_env.get(Env_BucketKey) or S3ImageBucket
        file_storage_system = FileStorageCls()
        relative = S3Tmp if is_tmp else S3SDWEB
        if dirname:
            relative = os.path.join(relative, dirname)

        for f in files:
            name = os.path.basename(f)
            key = os.path.join(bucket, relative, date, name)
            file_storage_system.upload(f, key)
            keys.append(key)
    return keys


def upload_content(is_tmp, content, name=None, dirname=None):
    date = datetime.today().strftime('%Y/%m/%d')
    storage_env = get_file_storage_system_env()
    bucket = storage_env.get(Env_BucketKey) or S3ImageBucket
    file_storage_system = FileStorageCls()
    relative = S3Tmp if is_tmp else S3SDWEB
    if dirname:
        relative = os.path.join(relative, dirname)

    name = name or str(uuid.uuid1())
    key = os.path.join(bucket, relative, date, name)
    file_storage_system.upload_content(key, content)

    return key


def upload_pil_image(is_tmp, image, quality=80, name=None):
    with io.BytesIO() as output_bytes:
        use_metadata = False
        image.save(output_bytes, format="PNG", quality=quality)
        bytes_data = output_bytes.getvalue()
        return upload_content(is_tmp, bytes_data, name)


def strip_model_hash(model_name: str):
    if '[' not in model_name:
        return model_name
    start = model_name.rindex('[')
    if model_name[-1] == ']':
        return model_name[:start].strip()


def init_default_script_args(script_runner):
    # find max idx from the scripts in runner and generate a none array to init script_args
    last_arg_index = 1
    for script in script_runner.scripts:
        if last_arg_index < script.args_to:
            last_arg_index = script.args_to
    # None everywhere except position 0 to initialize script args
    script_args = [None] * last_arg_index
    script_args[0] = 0

    # get default values
    for script in script_runner.scripts:
        script_args[script.args_from:script.args_to] = script.default_values

    return script_args


def get_script(script_name, script_runner):
    if script_name is None or script_name == "":
        return None

    script_idx = script_name_to_index(script_name, script_runner.scripts)
    return script_runner.scripts[script_idx]


def get_selectable_script(script_runner, script_name):
    if not script_name:
        return None, None

    script_idx = script_name_to_index(script_name, script_runner.selectable_scripts)
    script = script_runner.selectable_scripts[script_idx]
    return script, script_idx


def script_name_to_index(name, scripts):
    try:
        return [script.title().lower().replace(' ', '-') for script in scripts].index(name.lower().replace(' ', '-'))
    except:
        raise Exception(f"Script '{name}' not found")


ADetailer = 'ADetailer'
default_alwayson_scripts = {
    ADetailer: {
        'args': [{
            'ad_model': 'mediapipe_face_full'
        }]
    }
}


def init_script_args(default_script_args: typing.Sequence, alwayson_scripts: StrMapMap, selectable_scripts: Script,
                     selectable_idx: int, request_script_args: typing.Sequence, script_runner: ScriptRunner,
                     enable_def_adetailer: bool = True):
    script_args = [x for x in default_script_args]

    if selectable_scripts:
        script_args[selectable_scripts.args_from:selectable_scripts.args_to] = request_script_args
        script_args[0] = selectable_idx + 1

    alwayson_scripts = alwayson_scripts or {}
    if not getattr(cmd_opts, 'disable_tss_def_alwayson', False):
        for k, v in default_alwayson_scripts.items():
            if not enable_def_adetailer and ADetailer == k:
                logger.debug('====> adetailer plugin disable!')
                continue
            alwayson_scripts[k] = v
    else:
        logger.debug('====> disable tss default plugin!')

    # Now check for always on scripts
    if alwayson_scripts:

        for alwayson_script_name in alwayson_scripts.keys():
            alwayson_script = get_script(alwayson_script_name, script_runner)
            if not alwayson_script:
                raise Exception(f"always on script {alwayson_script_name} not found")
            # Selectable script in always on script param check
            if not alwayson_script.alwayson:
                raise Exception(f"Cannot have a selectable script in the always on scripts params")
            # always on script with no arg should always run so you don't really need to add them to the requests
            if "args" in alwayson_scripts[alwayson_script_name]:
                real_script_args = format_alwayson_script_args(alwayson_script_name,
                                                               script_runner.is_img2img,
                                                               alwayson_scripts[alwayson_script_name]["args"])
                real_script_arg_len = len(real_script_args)
                if real_script_arg_len != alwayson_script.args_to - alwayson_script.args_from:
                    expect = alwayson_script.args_to - alwayson_script.args_from
                    logger.warning(
                        f'[WARN] extension: {alwayson_script_name}, arguments unmatched, expect: {expect}, '
                        f'got:{real_script_arg_len}, front-end parameters may need to be updated.')

                script_args[alwayson_script.args_from: alwayson_script.args_from + real_script_arg_len] = \
                    real_script_args
            elif isinstance(alwayson_scripts[alwayson_script_name], (list, tuple)):
                real_script_args = format_alwayson_script_args(alwayson_script_name,
                                                               script_runner.is_img2img,
                                                               list(alwayson_scripts[alwayson_script_name]))
                real_script_arg_len = len(real_script_args)
                if real_script_arg_len != alwayson_script.args_to - alwayson_script.args_from:
                    expect = alwayson_script.args_to - alwayson_script.args_from
                    logger.warning(
                        f'[WARN] extension: {alwayson_script_name}, arguments unmatched, expect: {expect}, '
                        f'got:{real_script_arg_len}, front-end parameters may need to be updated.')

                script_args[alwayson_script.args_from: alwayson_script.args_from + real_script_arg_len] = \
                    real_script_args
    return script_args


@FuncExecTimeWrapper()
def load_sd_model_weights(filename, sha256=None):
    # 修改文件mtime，便于后续清理
    if filename:
        os.popen(f'touch {filename}')
        checkpoint = CheckpointInfo(filename, sha256)
        return reload_model_weights(info=checkpoint)


def close_pil(image: Image):
    image.close()


<<<<<<< HEAD
def save_processed_images(proc: Processed, output_dir: str, grid_dir: str, script_dir: str, task_id: str,
                          clean_upload_files: bool = True, encrypt_info: bool = True):
=======
def save_processed_images(proc: Processed, output_dir: str, grid_dir: str, script_dir: str,
                          task_id: str, clean_upload_files: bool = True, inspect=False):
>>>>>>> 7ab44a66
    if not output_dir:
        raise ValueError('output is empty')

    date = datetime.today().strftime('%Y/%m/%d')
    output_dir = os.path.join(output_dir, date)
    grid_dir = os.path.join(grid_dir, date)
    script_dir = os.path.join(script_dir, date)

    out_grid_image = ImageOutput(OutImageType.Grid, grid_dir)
    out_image = ImageOutput(OutImageType.Image, output_dir)
    out_script_image = ImageOutput(OutImageType.Script, script_dir)

    size = ''
    for n, processed_image in enumerate(proc.images):
        ex = '.png'
        if isinstance(processed_image, Image.Image) and hasattr(processed_image, 'already_saved_as'):
            saved_as = getattr(processed_image, 'already_saved_as')
            if saved_as:
                _, ex = os.path.splitext(saved_as)

        if n < proc.index_of_first_image:
            filename = f"{task_id}{ex}"
            out_obj = out_grid_image
        elif n <= proc.index_of_end_image:
            filename = f"{task_id}-{n}{ex}"
            out_obj = out_image
        else:
            filename = f"{task_id}-{n}{ex}"
            out_obj = out_script_image

        if processed_image.mode == 'RGBA':
            processed_image = processed_image.convert("RGB")
        full_path = os.path.join(out_obj.output_dir, filename)

        pnginfo_data = PngInfo()
        pnginfo_data.add_text('by', 'xingzhe')
        size = f"{processed_image.width}*{processed_image.height}"
        infotexts = proc.infotexts[n].replace('-automatic1111', "-xingzhe") \
            if proc.infotexts and n < len(proc.infotexts) else ''
        for k, v in processed_image.info.items():
<<<<<<< HEAD
            if 'parameters' == k and encrypt_info and not cmd_opts.no_encrypt_info:
                v = des_encrypt(v)
            if cmd_opts.no_encrypt_info:
                print(v)
=======
            if 'parameters' == k:
                v = str(v).replace('-automatic1111', "-xingzhe")
                print(f"image parameters:{v}")
                infotexts = v
                continue
>>>>>>> 7ab44a66
            pnginfo_data.add_text(k, str(v))
        pnginfo_data.add_text('parameters', infotexts)

        processed_image.save(full_path, pnginfo=pnginfo_data)
        out_obj.add_image(full_path)

    grid_keys = out_grid_image.multi_upload_keys(clean_upload_files)
    image_keys = out_image.multi_upload_keys(clean_upload_files)
    script_keys = out_script_image.multi_upload_keys(clean_upload_files)

    if inspect:
        out_grid_image.inspect(grid_keys)
        out_image.inspect(image_keys)

    output = {
        'grids': grid_keys.to_dict(),
        'samples': image_keys.to_dict()
    }

    all_keys = grid_keys + image_keys + script_keys
    output.update({
        'has_grid': proc.index_of_first_image > 0,
        'all': all_keys.to_dict(),
        'size': size
    })

    return output<|MERGE_RESOLUTION|>--- conflicted
+++ resolved
@@ -20,7 +20,6 @@
 from tools.wrapper import FuncExecTimeWrapper
 from modules.shared import cmd_opts
 from modules.processing import Processed
-from modules.shared import cmd_opts
 from modules.scripts import Script, ScriptRunner
 from modules.sd_models import reload_model_weights, CheckpointInfo
 from handlers.formatter import format_alwayson_script_args
@@ -275,13 +274,8 @@
     image.close()
 
 
-<<<<<<< HEAD
-def save_processed_images(proc: Processed, output_dir: str, grid_dir: str, script_dir: str, task_id: str,
-                          clean_upload_files: bool = True, encrypt_info: bool = True):
-=======
 def save_processed_images(proc: Processed, output_dir: str, grid_dir: str, script_dir: str,
                           task_id: str, clean_upload_files: bool = True, inspect=False):
->>>>>>> 7ab44a66
     if not output_dir:
         raise ValueError('output is empty')
 
@@ -322,18 +316,11 @@
         infotexts = proc.infotexts[n].replace('-automatic1111', "-xingzhe") \
             if proc.infotexts and n < len(proc.infotexts) else ''
         for k, v in processed_image.info.items():
-<<<<<<< HEAD
-            if 'parameters' == k and encrypt_info and not cmd_opts.no_encrypt_info:
-                v = des_encrypt(v)
-            if cmd_opts.no_encrypt_info:
-                print(v)
-=======
             if 'parameters' == k:
                 v = str(v).replace('-automatic1111', "-xingzhe")
                 print(f"image parameters:{v}")
                 infotexts = v
                 continue
->>>>>>> 7ab44a66
             pnginfo_data.add_text(k, str(v))
         pnginfo_data.add_text('parameters', infotexts)
 
