
contextMenuInit = function(){
  let eventListenerApplied=false;
  let menuSpecs = new Map();

  const uid = function(){
    return Date.now().toString(36) + Math.random().toString(36).substr(2);
  }

  function showContextMenu(event,element,menuEntries){
    let posx = event.clientX + document.body.scrollLeft + document.documentElement.scrollLeft;
    let posy = event.clientY + document.body.scrollTop + document.documentElement.scrollTop; 

    let oldMenu = gradioApp().querySelector('#context-menu')
    if(oldMenu){
      oldMenu.remove()
    }

    let tabButton = uiCurrentTab
    let baseStyle = window.getComputedStyle(tabButton)

    const contextMenu = document.createElement('nav')
    contextMenu.id = "context-menu"
    contextMenu.style.background = baseStyle.background
    contextMenu.style.color = baseStyle.color
    contextMenu.style.fontFamily = baseStyle.fontFamily
    contextMenu.style.top = posy+'px'
    contextMenu.style.left = posx+'px'
    contextMenu.style.width = Math.min(window.innerWidth,400)+'px'

    const contextMenuList = document.createElement('ul')
    contextMenuList.className = 'context-menu-items';
    contextMenu.append(contextMenuList);

    menuEntries.forEach(function(entry){

      if(entry['isDynamicSubmenu']){
        let contextMenuEntry = document.createElement('span')
        contextMenuEntry.innerHTML = entry['name']
        contextMenuEntry.style.paddingLeft = '5px'
        contextMenuEntry.style.color = 'grey'
        contextMenuList.append(contextMenuEntry);

        entry['func']().forEach(function(innerEntry){
          let contextMenuEntry = document.createElement('a')
          contextMenuEntry.innerHTML = innerEntry['name']
          contextMenuEntry.addEventListener("click", function(e) {
            innerEntry['func']();
          })
          contextMenuList.append(contextMenuEntry);
        });

      }else{
        let contextMenuEntry = document.createElement('a')
        contextMenuEntry.innerHTML = entry['name']
        contextMenuEntry.addEventListener("click", function(e) {
          entry['func']();
        })
        contextMenuList.append(contextMenuEntry);
      }
    })

    gradioApp().getRootNode().appendChild(contextMenu)

    let menuWidth = contextMenu.offsetWidth + 4;
    let menuHeight = contextMenu.offsetHeight + 4;

    let windowWidth = window.innerWidth;
    let windowHeight = window.innerHeight;

    if ( (windowWidth - posx) < menuWidth ) {
      contextMenu.style.left = windowWidth - menuWidth + "px";
    }

    if ( (windowHeight - posy) < menuHeight ) {
      contextMenu.style.top = windowHeight - menuHeight + "px";
    }

  }

  function appendContextMenuOption(targetEmementSelector,entryName,entryFunction,isDynamicSubmenu=false,displayToggleFunc=null){
    
    currentItems = menuSpecs.get(targetEmementSelector)
    
    if(!currentItems){
      currentItems = []
      menuSpecs.set(targetEmementSelector,currentItems);
    }
    let newItem = {'id':targetEmementSelector+'_'+uid(), 
                   'name':entryName,
                   'func':entryFunction,
                   'isDynamicSubmenu':isDynamicSubmenu,
                   'displayToggleFunc':displayToggleFunc,
                   'isNew':true}

    currentItems.push(newItem)
    return newItem['id']
  }

  function removeContextMenuOption(uid){
    menuSpecs.forEach(function(v,k) {
      let index = -1
      v.forEach(function(e,ei){if(e['id']==uid){index=ei}})
      if(index>=0){
        v.splice(index, 1);
      }
    })
  }

  function addContextMenuEventListener(){
    if(eventListenerApplied){
      return;
    }
    gradioApp().addEventListener("click", function(e) {
      let source = e.composedPath()[0]
<<<<<<< HEAD
      if(source.id && source.id.indexOf('check_progress')>-1){
=======
      console.log(source);
      if( source.id && source.id.indexOf('check_progress')>-1 ){
>>>>>>> 2196f026
        return
      }
      
      let oldMenu = gradioApp().querySelector('#context-menu')
      if(oldMenu){
        oldMenu.remove()
      }
    });
    gradioApp().addEventListener("contextmenu", function(e) {
      let oldMenu = gradioApp().querySelector('#context-menu')
      if(oldMenu){
        oldMenu.remove()
      }
      menuSpecs.forEach(function(v,k) {
        if(e.composedPath()[0].matches(k)){
          showContextMenu(e,e.composedPath()[0],v)
          e.preventDefault()
          return
        }
      })
    });
    eventListenerApplied=true
  
  }

  return [appendContextMenuOption, removeContextMenuOption, addContextMenuEventListener]
}

initResponse = contextMenuInit();
appendContextMenuOption     = initResponse[0];
removeContextMenuOption     = initResponse[1];
addContextMenuEventListener = initResponse[2];

(function(){
  //Start example Context Menu Items
  let generateOnRepeat = function(genbuttonid,interruptbuttonid){
    let genbutton = gradioApp().querySelector(genbuttonid);
    let interruptbutton = gradioApp().querySelector(interruptbuttonid);
    if(!interruptbutton.offsetParent){
      genbutton.click();
    }
    clearInterval(window.generateOnRepeatInterval)
    window.generateOnRepeatInterval = setInterval(function(){
      if(!interruptbutton.offsetParent){
        genbutton.click();
      }
    },
    500)
  }

  appendContextMenuOption('#txt2img_generate','Generate forever',function(){
    generateOnRepeat('#txt2img_generate','#txt2img_interrupt');
  })
  appendContextMenuOption('#img2img_generate','Generate forever',function(){
    generateOnRepeat('#img2img_generate','#img2img_interrupt');
  })

  let cancelGenerateForever = function(){ 
    clearInterval(window.generateOnRepeatInterval) 
  }

  appendContextMenuOption('#txt2img_interrupt','Cancel generate forever',cancelGenerateForever)
  appendContextMenuOption('#txt2img_generate', 'Cancel generate forever',cancelGenerateForever)
  appendContextMenuOption('#img2img_interrupt','Cancel generate forever',cancelGenerateForever)
  appendContextMenuOption('#img2img_generate', 'Cancel generate forever',cancelGenerateForever)

  appendContextMenuOption('#roll','Roll three',
    function(){ 
      let rollbutton = get_uiCurrentTabContent().querySelector('#roll');
      setTimeout(function(){rollbutton.click()},100)
      setTimeout(function(){rollbutton.click()},200)
      setTimeout(function(){rollbutton.click()},300)
  })

  function truncate(input,len) {
     if (input.length > len) {
        return input.substring(0, len) + '...';
     }
     return input;
  };

  appendContextMenuOption('#txt2img_prompt  textarea','Prior prompts',
    function(){
      let l=[];
      let n =0;
      (Storage['promptHistory'] || []).forEach(function(prompt){
        if(n>10){
          return;
        }
        l.push({'name':truncate(prompt,20),'func':function(){ get_uiCurrentTabContent().querySelector('#txt2img_prompt  textarea').value = prompt }},)
      })
      return l;
    },
    true
  )
})();
//End example Context Menu Items

onUiUpdate(function(){
  addContextMenuEventListener()
  if(window.window.getLastGenerationArgs){
    let priorPrompts = Storage['promptHistory'] || [];
    let lastPrompt = window.getLastGenerationArgs()[0];
    if( priorPrompts[priorPrompts.length - 1] !=  lastPrompt){
      priorPrompts.push(lastPrompt)
    }
    Storage['promptHistory'] = priorPrompts
  }
});
<|MERGE_RESOLUTION|>--- conflicted
+++ resolved
@@ -1,230 +1,226 @@
-
-contextMenuInit = function(){
-  let eventListenerApplied=false;
-  let menuSpecs = new Map();
-
-  const uid = function(){
-    return Date.now().toString(36) + Math.random().toString(36).substr(2);
-  }
-
-  function showContextMenu(event,element,menuEntries){
-    let posx = event.clientX + document.body.scrollLeft + document.documentElement.scrollLeft;
-    let posy = event.clientY + document.body.scrollTop + document.documentElement.scrollTop; 
-
-    let oldMenu = gradioApp().querySelector('#context-menu')
-    if(oldMenu){
-      oldMenu.remove()
-    }
-
-    let tabButton = uiCurrentTab
-    let baseStyle = window.getComputedStyle(tabButton)
-
-    const contextMenu = document.createElement('nav')
-    contextMenu.id = "context-menu"
-    contextMenu.style.background = baseStyle.background
-    contextMenu.style.color = baseStyle.color
-    contextMenu.style.fontFamily = baseStyle.fontFamily
-    contextMenu.style.top = posy+'px'
-    contextMenu.style.left = posx+'px'
-    contextMenu.style.width = Math.min(window.innerWidth,400)+'px'
-
-    const contextMenuList = document.createElement('ul')
-    contextMenuList.className = 'context-menu-items';
-    contextMenu.append(contextMenuList);
-
-    menuEntries.forEach(function(entry){
-
-      if(entry['isDynamicSubmenu']){
-        let contextMenuEntry = document.createElement('span')
-        contextMenuEntry.innerHTML = entry['name']
-        contextMenuEntry.style.paddingLeft = '5px'
-        contextMenuEntry.style.color = 'grey'
-        contextMenuList.append(contextMenuEntry);
-
-        entry['func']().forEach(function(innerEntry){
-          let contextMenuEntry = document.createElement('a')
-          contextMenuEntry.innerHTML = innerEntry['name']
-          contextMenuEntry.addEventListener("click", function(e) {
-            innerEntry['func']();
-          })
-          contextMenuList.append(contextMenuEntry);
-        });
-
-      }else{
-        let contextMenuEntry = document.createElement('a')
-        contextMenuEntry.innerHTML = entry['name']
-        contextMenuEntry.addEventListener("click", function(e) {
-          entry['func']();
-        })
-        contextMenuList.append(contextMenuEntry);
-      }
-    })
-
-    gradioApp().getRootNode().appendChild(contextMenu)
-
-    let menuWidth = contextMenu.offsetWidth + 4;
-    let menuHeight = contextMenu.offsetHeight + 4;
-
-    let windowWidth = window.innerWidth;
-    let windowHeight = window.innerHeight;
-
-    if ( (windowWidth - posx) < menuWidth ) {
-      contextMenu.style.left = windowWidth - menuWidth + "px";
-    }
-
-    if ( (windowHeight - posy) < menuHeight ) {
-      contextMenu.style.top = windowHeight - menuHeight + "px";
-    }
-
-  }
-
-  function appendContextMenuOption(targetEmementSelector,entryName,entryFunction,isDynamicSubmenu=false,displayToggleFunc=null){
-    
-    currentItems = menuSpecs.get(targetEmementSelector)
-    
-    if(!currentItems){
-      currentItems = []
-      menuSpecs.set(targetEmementSelector,currentItems);
-    }
-    let newItem = {'id':targetEmementSelector+'_'+uid(), 
-                   'name':entryName,
-                   'func':entryFunction,
-                   'isDynamicSubmenu':isDynamicSubmenu,
-                   'displayToggleFunc':displayToggleFunc,
-                   'isNew':true}
-
-    currentItems.push(newItem)
-    return newItem['id']
-  }
-
-  function removeContextMenuOption(uid){
-    menuSpecs.forEach(function(v,k) {
-      let index = -1
-      v.forEach(function(e,ei){if(e['id']==uid){index=ei}})
-      if(index>=0){
-        v.splice(index, 1);
-      }
-    })
-  }
-
-  function addContextMenuEventListener(){
-    if(eventListenerApplied){
-      return;
-    }
-    gradioApp().addEventListener("click", function(e) {
-      let source = e.composedPath()[0]
-<<<<<<< HEAD
-      if(source.id && source.id.indexOf('check_progress')>-1){
-=======
-      console.log(source);
-      if( source.id && source.id.indexOf('check_progress')>-1 ){
->>>>>>> 2196f026
-        return
-      }
-      
-      let oldMenu = gradioApp().querySelector('#context-menu')
-      if(oldMenu){
-        oldMenu.remove()
-      }
-    });
-    gradioApp().addEventListener("contextmenu", function(e) {
-      let oldMenu = gradioApp().querySelector('#context-menu')
-      if(oldMenu){
-        oldMenu.remove()
-      }
-      menuSpecs.forEach(function(v,k) {
-        if(e.composedPath()[0].matches(k)){
-          showContextMenu(e,e.composedPath()[0],v)
-          e.preventDefault()
-          return
-        }
-      })
-    });
-    eventListenerApplied=true
-  
-  }
-
-  return [appendContextMenuOption, removeContextMenuOption, addContextMenuEventListener]
-}
-
-initResponse = contextMenuInit();
-appendContextMenuOption     = initResponse[0];
-removeContextMenuOption     = initResponse[1];
-addContextMenuEventListener = initResponse[2];
-
-(function(){
-  //Start example Context Menu Items
-  let generateOnRepeat = function(genbuttonid,interruptbuttonid){
-    let genbutton = gradioApp().querySelector(genbuttonid);
-    let interruptbutton = gradioApp().querySelector(interruptbuttonid);
-    if(!interruptbutton.offsetParent){
-      genbutton.click();
-    }
-    clearInterval(window.generateOnRepeatInterval)
-    window.generateOnRepeatInterval = setInterval(function(){
-      if(!interruptbutton.offsetParent){
-        genbutton.click();
-      }
-    },
-    500)
-  }
-
-  appendContextMenuOption('#txt2img_generate','Generate forever',function(){
-    generateOnRepeat('#txt2img_generate','#txt2img_interrupt');
-  })
-  appendContextMenuOption('#img2img_generate','Generate forever',function(){
-    generateOnRepeat('#img2img_generate','#img2img_interrupt');
-  })
-
-  let cancelGenerateForever = function(){ 
-    clearInterval(window.generateOnRepeatInterval) 
-  }
-
-  appendContextMenuOption('#txt2img_interrupt','Cancel generate forever',cancelGenerateForever)
-  appendContextMenuOption('#txt2img_generate', 'Cancel generate forever',cancelGenerateForever)
-  appendContextMenuOption('#img2img_interrupt','Cancel generate forever',cancelGenerateForever)
-  appendContextMenuOption('#img2img_generate', 'Cancel generate forever',cancelGenerateForever)
-
-  appendContextMenuOption('#roll','Roll three',
-    function(){ 
-      let rollbutton = get_uiCurrentTabContent().querySelector('#roll');
-      setTimeout(function(){rollbutton.click()},100)
-      setTimeout(function(){rollbutton.click()},200)
-      setTimeout(function(){rollbutton.click()},300)
-  })
-
-  function truncate(input,len) {
-     if (input.length > len) {
-        return input.substring(0, len) + '...';
-     }
-     return input;
-  };
-
-  appendContextMenuOption('#txt2img_prompt  textarea','Prior prompts',
-    function(){
-      let l=[];
-      let n =0;
-      (Storage['promptHistory'] || []).forEach(function(prompt){
-        if(n>10){
-          return;
-        }
-        l.push({'name':truncate(prompt,20),'func':function(){ get_uiCurrentTabContent().querySelector('#txt2img_prompt  textarea').value = prompt }},)
-      })
-      return l;
-    },
-    true
-  )
-})();
-//End example Context Menu Items
-
-onUiUpdate(function(){
-  addContextMenuEventListener()
-  if(window.window.getLastGenerationArgs){
-    let priorPrompts = Storage['promptHistory'] || [];
-    let lastPrompt = window.getLastGenerationArgs()[0];
-    if( priorPrompts[priorPrompts.length - 1] !=  lastPrompt){
-      priorPrompts.push(lastPrompt)
-    }
-    Storage['promptHistory'] = priorPrompts
-  }
-});
+
+contextMenuInit = function(){
+  let eventListenerApplied=false;
+  let menuSpecs = new Map();
+
+  const uid = function(){
+    return Date.now().toString(36) + Math.random().toString(36).substr(2);
+  }
+
+  function showContextMenu(event,element,menuEntries){
+    let posx = event.clientX + document.body.scrollLeft + document.documentElement.scrollLeft;
+    let posy = event.clientY + document.body.scrollTop + document.documentElement.scrollTop; 
+
+    let oldMenu = gradioApp().querySelector('#context-menu')
+    if(oldMenu){
+      oldMenu.remove()
+    }
+
+    let tabButton = uiCurrentTab
+    let baseStyle = window.getComputedStyle(tabButton)
+
+    const contextMenu = document.createElement('nav')
+    contextMenu.id = "context-menu"
+    contextMenu.style.background = baseStyle.background
+    contextMenu.style.color = baseStyle.color
+    contextMenu.style.fontFamily = baseStyle.fontFamily
+    contextMenu.style.top = posy+'px'
+    contextMenu.style.left = posx+'px'
+    contextMenu.style.width = Math.min(window.innerWidth,400)+'px'
+
+    const contextMenuList = document.createElement('ul')
+    contextMenuList.className = 'context-menu-items';
+    contextMenu.append(contextMenuList);
+
+    menuEntries.forEach(function(entry){
+
+      if(entry['isDynamicSubmenu']){
+        let contextMenuEntry = document.createElement('span')
+        contextMenuEntry.innerHTML = entry['name']
+        contextMenuEntry.style.paddingLeft = '5px'
+        contextMenuEntry.style.color = 'grey'
+        contextMenuList.append(contextMenuEntry);
+
+        entry['func']().forEach(function(innerEntry){
+          let contextMenuEntry = document.createElement('a')
+          contextMenuEntry.innerHTML = innerEntry['name']
+          contextMenuEntry.addEventListener("click", function(e) {
+            innerEntry['func']();
+          })
+          contextMenuList.append(contextMenuEntry);
+        });
+
+      }else{
+        let contextMenuEntry = document.createElement('a')
+        contextMenuEntry.innerHTML = entry['name']
+        contextMenuEntry.addEventListener("click", function(e) {
+          entry['func']();
+        })
+        contextMenuList.append(contextMenuEntry);
+      }
+    })
+
+    gradioApp().getRootNode().appendChild(contextMenu)
+
+    let menuWidth = contextMenu.offsetWidth + 4;
+    let menuHeight = contextMenu.offsetHeight + 4;
+
+    let windowWidth = window.innerWidth;
+    let windowHeight = window.innerHeight;
+
+    if ( (windowWidth - posx) < menuWidth ) {
+      contextMenu.style.left = windowWidth - menuWidth + "px";
+    }
+
+    if ( (windowHeight - posy) < menuHeight ) {
+      contextMenu.style.top = windowHeight - menuHeight + "px";
+    }
+
+  }
+
+  function appendContextMenuOption(targetEmementSelector,entryName,entryFunction,isDynamicSubmenu=false,displayToggleFunc=null){
+    
+    currentItems = menuSpecs.get(targetEmementSelector)
+    
+    if(!currentItems){
+      currentItems = []
+      menuSpecs.set(targetEmementSelector,currentItems);
+    }
+    let newItem = {'id':targetEmementSelector+'_'+uid(), 
+                   'name':entryName,
+                   'func':entryFunction,
+                   'isDynamicSubmenu':isDynamicSubmenu,
+                   'displayToggleFunc':displayToggleFunc,
+                   'isNew':true}
+
+    currentItems.push(newItem)
+    return newItem['id']
+  }
+
+  function removeContextMenuOption(uid){
+    menuSpecs.forEach(function(v,k) {
+      let index = -1
+      v.forEach(function(e,ei){if(e['id']==uid){index=ei}})
+      if(index>=0){
+        v.splice(index, 1);
+      }
+    })
+  }
+
+  function addContextMenuEventListener(){
+    if(eventListenerApplied){
+      return;
+    }
+    gradioApp().addEventListener("click", function(e) {
+      let source = e.composedPath()[0]
+      console.log(source);
+      if( source.id && source.id.indexOf('check_progress')>-1 ){
+        return
+      }
+      
+      let oldMenu = gradioApp().querySelector('#context-menu')
+      if(oldMenu){
+        oldMenu.remove()
+      }
+    });
+    gradioApp().addEventListener("contextmenu", function(e) {
+      let oldMenu = gradioApp().querySelector('#context-menu')
+      if(oldMenu){
+        oldMenu.remove()
+      }
+      menuSpecs.forEach(function(v,k) {
+        if(e.composedPath()[0].matches(k)){
+          showContextMenu(e,e.composedPath()[0],v)
+          e.preventDefault()
+          return
+        }
+      })
+    });
+    eventListenerApplied=true
+  
+  }
+
+  return [appendContextMenuOption, removeContextMenuOption, addContextMenuEventListener]
+}
+
+initResponse = contextMenuInit();
+appendContextMenuOption     = initResponse[0];
+removeContextMenuOption     = initResponse[1];
+addContextMenuEventListener = initResponse[2];
+
+(function(){
+  //Start example Context Menu Items
+  let generateOnRepeat = function(genbuttonid,interruptbuttonid){
+    let genbutton = gradioApp().querySelector(genbuttonid);
+    let interruptbutton = gradioApp().querySelector(interruptbuttonid);
+    if(!interruptbutton.offsetParent){
+      genbutton.click();
+    }
+    clearInterval(window.generateOnRepeatInterval)
+    window.generateOnRepeatInterval = setInterval(function(){
+      if(!interruptbutton.offsetParent){
+        genbutton.click();
+      }
+    },
+    500)
+  }
+
+  appendContextMenuOption('#txt2img_generate','Generate forever',function(){
+    generateOnRepeat('#txt2img_generate','#txt2img_interrupt');
+  })
+  appendContextMenuOption('#img2img_generate','Generate forever',function(){
+    generateOnRepeat('#img2img_generate','#img2img_interrupt');
+  })
+
+  let cancelGenerateForever = function(){ 
+    clearInterval(window.generateOnRepeatInterval) 
+  }
+
+  appendContextMenuOption('#txt2img_interrupt','Cancel generate forever',cancelGenerateForever)
+  appendContextMenuOption('#txt2img_generate', 'Cancel generate forever',cancelGenerateForever)
+  appendContextMenuOption('#img2img_interrupt','Cancel generate forever',cancelGenerateForever)
+  appendContextMenuOption('#img2img_generate', 'Cancel generate forever',cancelGenerateForever)
+
+  appendContextMenuOption('#roll','Roll three',
+    function(){ 
+      let rollbutton = get_uiCurrentTabContent().querySelector('#roll');
+      setTimeout(function(){rollbutton.click()},100)
+      setTimeout(function(){rollbutton.click()},200)
+      setTimeout(function(){rollbutton.click()},300)
+  })
+
+  function truncate(input,len) {
+     if (input.length > len) {
+        return input.substring(0, len) + '...';
+     }
+     return input;
+  };
+
+  appendContextMenuOption('#txt2img_prompt  textarea','Prior prompts',
+    function(){
+      let l=[];
+      let n =0;
+      (Storage['promptHistory'] || []).forEach(function(prompt){
+        if(n>10){
+          return;
+        }
+        l.push({'name':truncate(prompt,20),'func':function(){ get_uiCurrentTabContent().querySelector('#txt2img_prompt  textarea').value = prompt }},)
+      })
+      return l;
+    },
+    true
+  )
+})();
+//End example Context Menu Items
+
+onUiUpdate(function(){
+  addContextMenuEventListener()
+  if(window.window.getLastGenerationArgs){
+    let priorPrompts = Storage['promptHistory'] || [];
+    let lastPrompt = window.getLastGenerationArgs()[0];
+    if( priorPrompts[priorPrompts.length - 1] !=  lastPrompt){
+      priorPrompts.push(lastPrompt)
+    }
+    Storage['promptHistory'] = priorPrompts
+  }
+});