function keyupEditAttention(event) {
    let target = event.originalTarget || event.composedPath()[0];
    if (!target.matches("*:is([id*='_toprow'] [id*='_prompt'], .prompt) textarea")) return;
    if (!(event.metaKey || event.ctrlKey)) return;

    let isPlus = event.key == "ArrowUp";
    let isMinus = event.key == "ArrowDown";
    if (!isPlus && !isMinus) return;

    let selectionStart = target.selectionStart;
    let selectionEnd = target.selectionEnd;
    let text = target.value;

    function selectCurrentParenthesisBlock(OPEN, CLOSE) {
        if (selectionStart !== selectionEnd) return false;

        // Find opening parenthesis around current cursor
        const before = text.substring(0, selectionStart);
        let beforeParen = before.lastIndexOf(OPEN);
        if (beforeParen == -1) return false;
        let beforeParenClose = before.lastIndexOf(CLOSE);
        while (beforeParenClose !== -1 && beforeParenClose > beforeParen) {
            beforeParen = before.lastIndexOf(OPEN, beforeParen - 1);
            beforeParenClose = before.lastIndexOf(CLOSE, beforeParenClose - 1);
        }

        // Find closing parenthesis around current cursor
        const after = text.substring(selectionStart);
        let afterParen = after.indexOf(CLOSE);
        if (afterParen == -1) return false;
        let afterParenOpen = after.indexOf(OPEN);
        while (afterParenOpen !== -1 && afterParen > afterParenOpen) {
            afterParen = after.indexOf(CLOSE, afterParen + 1);
            afterParenOpen = after.indexOf(OPEN, afterParenOpen + 1);
        }
        if (beforeParen === -1 || afterParen === -1) return false;

        // Set the selection to the text between the parenthesis
        const parenContent = text.substring(beforeParen + 1, selectionStart + afterParen);
        const lastColon = parenContent.lastIndexOf(":");
        selectionStart = beforeParen + 1;
        selectionEnd = selectionStart + lastColon;
        target.setSelectionRange(selectionStart, selectionEnd);
        return true;
    }

    function selectCurrentWord() {
        if (selectionStart !== selectionEnd) return false;
        const delimiters = opts.keyedit_delimiters + " \r\n\t";

        // seek backward until to find beggining
        while (!delimiters.includes(text[selectionStart - 1]) && selectionStart > 0) {
            selectionStart--;
        }

        // seek forward to find end
        while (!delimiters.includes(text[selectionEnd]) && selectionEnd < text.length) {
            selectionEnd++;
        }

        target.setSelectionRange(selectionStart, selectionEnd);
        return true;
    }

    // If the user hasn't selected anything, let's select their current parenthesis block or word
    if (!selectCurrentParenthesisBlock('<', '>') && !selectCurrentParenthesisBlock('(', ')')) {
        selectCurrentWord();
    }

    event.preventDefault();

    var closeCharacter = ')';
    var delta = opts.keyedit_precision_attention;

    if (selectionStart > 0 && text[selectionStart - 1] == '<') {
        closeCharacter = '>';
        delta = opts.keyedit_precision_extra;
    } else if (selectionStart == 0 || text[selectionStart - 1] != "(") {

        // do not include spaces at the end
        while (selectionEnd > selectionStart && text[selectionEnd - 1] == ' ') {
            selectionEnd -= 1;
        }
        if (selectionStart == selectionEnd) {
            return;
        }

        text = text.slice(0, selectionStart) + "(" + text.slice(selectionStart, selectionEnd) + ":1.0)" + text.slice(selectionEnd);

        selectionStart += 1;
        selectionEnd += 1;
    }

    var end = text.slice(selectionEnd + 1).indexOf(closeCharacter) + 1;
    var weight = parseFloat(text.slice(selectionEnd + 1, selectionEnd + 1 + end));
    if (isNaN(weight)) return;

    weight += isPlus ? delta : -delta;
    weight = parseFloat(weight.toPrecision(12));
    if (String(weight).length == 1) weight += ".0";

    if (closeCharacter == ')' && weight == 1) {
<<<<<<< HEAD
        text = text.slice(0, selectionStart - 1) + text.slice(selectionStart, selectionEnd) + text.slice(selectionEnd + 5);
        selectionStart--;
        selectionEnd--;
    } else {
        text = text.slice(0, selectionEnd + 1) + weight + text.slice(selectionEnd + 1 + end - 1);
=======
        var endParenPos = text.substring(selectionEnd).indexOf(')');
        text = text.slice(0, selectionStart - 1) + text.slice(selectionStart, selectionEnd) + text.slice(selectionEnd + endParenPos + 1);
        selectionStart--;
        selectionEnd--;
    } else {
        text = text.slice(0, selectionEnd + 1) + weight + text.slice(selectionEnd + end);
>>>>>>> 68f336bd
    }

    target.focus();
    target.value = text;
    target.selectionStart = selectionStart;
    target.selectionEnd = selectionEnd;

    updateInput(target);
}

addEventListener('keydown', (event) => {
    keyupEditAttention(event);
});<|MERGE_RESOLUTION|>--- conflicted
+++ resolved
@@ -100,20 +100,12 @@
     if (String(weight).length == 1) weight += ".0";
 
     if (closeCharacter == ')' && weight == 1) {
-<<<<<<< HEAD
-        text = text.slice(0, selectionStart - 1) + text.slice(selectionStart, selectionEnd) + text.slice(selectionEnd + 5);
-        selectionStart--;
-        selectionEnd--;
-    } else {
-        text = text.slice(0, selectionEnd + 1) + weight + text.slice(selectionEnd + 1 + end - 1);
-=======
         var endParenPos = text.substring(selectionEnd).indexOf(')');
         text = text.slice(0, selectionStart - 1) + text.slice(selectionStart, selectionEnd) + text.slice(selectionEnd + endParenPos + 1);
         selectionStart--;
         selectionEnd--;
     } else {
         text = text.slice(0, selectionEnd + 1) + weight + text.slice(selectionEnd + end);
->>>>>>> 68f336bd
     }
 
     target.focus();
