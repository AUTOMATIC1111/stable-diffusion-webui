--- conflicted
+++ resolved
@@ -3,12 +3,6 @@
 
     var tabs = gradioApp().querySelector('#' + tabname + '_extra_tabs > div');
     var search = gradioApp().querySelector('#' + tabname + '_extra_search textarea');
-<<<<<<< HEAD
-    var refresh = gradioApp().getElementById(tabname + '_extra_refresh');
-
-    search.classList.add('search');
-    tabs.appendChild(search);
-=======
     var sort = gradioApp().getElementById(tabname + '_extra_sort');
     var sortOrder = gradioApp().getElementById(tabname + '_extra_sortorder');
     var refresh = gradioApp().getElementById(tabname + '_extra_refresh');
@@ -20,7 +14,6 @@
     tabs.appendChild(search);
     tabs.appendChild(sort);
     tabs.appendChild(sortOrder);
->>>>>>> 68f336bd
     tabs.appendChild(refresh);
 
     var applyFilter = function() {
@@ -40,10 +33,6 @@
         });
     };
 
-<<<<<<< HEAD
-    search.addEventListener("input", applyFilter);
-    applyFilter();
-=======
     var applySort = function() {
         var reverse = sortOrder.classList.contains("sortReverse");
         var sortKey = sort.querySelector("input").value.toLowerCase().replace("sort", "").replaceAll(" ", "_").replace(/_+$/, "").trim();
@@ -89,7 +78,6 @@
         sortOrder.classList.toggle("sortReverse");
         applySort();
     });
->>>>>>> 68f336bd
 
     extraNetworksApplyFilter[tabname] = applyFilter;
 }
@@ -125,11 +113,7 @@
 
 onUiLoaded(setupExtraNetworks);
 
-<<<<<<< HEAD
-var re_extranet = /<([^:]+:[^:]+):[\d.]+>/;
-=======
 var re_extranet = /<([^:]+:[^:]+):[\d.]+>(.*)/;
->>>>>>> 68f336bd
 var re_extranet_g = /\s+<([^:]+:[^:]+):[\d.]+>/g;
 
 function tryToRemoveExtraNetworkFromPrompt(textarea, text) {
@@ -137,13 +121,6 @@
     var replaced = false;
     var newTextareaText;
     if (m) {
-<<<<<<< HEAD
-        var partToSearch = m[1];
-        newTextareaText = textarea.value.replaceAll(re_extranet_g, function(found) {
-            m = found.match(re_extranet);
-            if (m[1] == partToSearch) {
-                replaced = true;
-=======
         var extraTextAfterNet = m[2];
         var partToSearch = m[1];
         var foundAtPosition = -1;
@@ -152,18 +129,14 @@
             if (m[1] == partToSearch) {
                 replaced = true;
                 foundAtPosition = pos;
->>>>>>> 68f336bd
                 return "";
             }
             return found;
         });
-<<<<<<< HEAD
-=======
 
         if (foundAtPosition >= 0 && newTextareaText.substr(foundAtPosition, extraTextAfterNet.length) == extraTextAfterNet) {
             newTextareaText = newTextareaText.substr(0, foundAtPosition) + newTextareaText.substr(foundAtPosition + extraTextAfterNet.length);
         }
->>>>>>> 68f336bd
     } else {
         newTextareaText = textarea.value.replaceAll(new RegExp(text, "g"), function(found) {
             if (found == text) {
@@ -216,14 +189,6 @@
 
 var globalPopup = null;
 var globalPopupInner = null;
-<<<<<<< HEAD
-function popup(contents) {
-    if (!globalPopup) {
-        globalPopup = document.createElement('div');
-        globalPopup.onclick = function() {
-            globalPopup.style.display = "none";
-        };
-=======
 function closePopup() {
     if (!globalPopup) return;
 
@@ -233,18 +198,11 @@
     if (!globalPopup) {
         globalPopup = document.createElement('div');
         globalPopup.onclick = closePopup;
->>>>>>> 68f336bd
         globalPopup.classList.add('global-popup');
 
         var close = document.createElement('div');
         close.classList.add('global-popup-close');
-<<<<<<< HEAD
-        close.onclick = function() {
-            globalPopup.style.display = "none";
-        };
-=======
         close.onclick = closePopup;
->>>>>>> 68f336bd
         close.title = "Close";
         globalPopup.appendChild(close);
 
@@ -255,11 +213,7 @@
         globalPopupInner.classList.add('global-popup-inner');
         globalPopup.appendChild(globalPopupInner);
 
-<<<<<<< HEAD
-        gradioApp().appendChild(globalPopup);
-=======
         gradioApp().querySelector('.main').appendChild(globalPopup);
->>>>>>> 68f336bd
     }
 
     globalPopupInner.innerHTML = '';
@@ -316,8 +270,6 @@
     }, showError);
 
     event.stopPropagation();
-<<<<<<< HEAD
-=======
 }
 
 var extraPageUserMetadataEditors = {};
@@ -358,5 +310,4 @@
             card.parentElement.removeChild(card);
         }
     });
->>>>>>> 68f336bd
 }