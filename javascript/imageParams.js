<<<<<<< HEAD
window.onload = function () {
  window.addEventListener("drop", (e) => {
    const target = e.composedPath()[0];
    if (target.placeholder.indexOf("Prompt") == -1) return;
=======
window.onload = (function() {
    window.addEventListener('drop', e => {
        const target = e.composedPath()[0];
        if (target.placeholder.indexOf("Prompt") == -1) return;
>>>>>>> 20ae71fa

    let prompt_target =
      get_tab_index("tabs") == 1
        ? "img2img_prompt_image"
        : "txt2img_prompt_image";

<<<<<<< HEAD
    e.stopPropagation();
    e.preventDefault();
    const imgParent = gradioApp().getElementById(prompt_target);
    const files = e.dataTransfer.files;
    const fileInput = imgParent.querySelector('input[type="file"]');
    if (fileInput) {
      fileInput.files = files;
      fileInput.dispatchEvent(new Event("change"));
    }
  });
};
=======
        e.stopPropagation();
        e.preventDefault();
        const imgParent = gradioApp().getElementById(prompt_target);
        const files = e.dataTransfer.files;
        const fileInput = imgParent.querySelector('input[type="file"]');
        if (fileInput) {
            fileInput.files = files;
            fileInput.dispatchEvent(new Event('change'));
        }
    });
});
>>>>>>> 20ae71fa
<|MERGE_RESOLUTION|>--- conflicted
+++ resolved
@@ -1,33 +1,13 @@
-<<<<<<< HEAD
-window.onload = function () {
-  window.addEventListener("drop", (e) => {
-    const target = e.composedPath()[0];
-    if (target.placeholder.indexOf("Prompt") == -1) return;
-=======
 window.onload = (function() {
     window.addEventListener('drop', e => {
         const target = e.composedPath()[0];
         if (target.placeholder.indexOf("Prompt") == -1) return;
->>>>>>> 20ae71fa
 
     let prompt_target =
       get_tab_index("tabs") == 1
         ? "img2img_prompt_image"
         : "txt2img_prompt_image";
 
-<<<<<<< HEAD
-    e.stopPropagation();
-    e.preventDefault();
-    const imgParent = gradioApp().getElementById(prompt_target);
-    const files = e.dataTransfer.files;
-    const fileInput = imgParent.querySelector('input[type="file"]');
-    if (fileInput) {
-      fileInput.files = files;
-      fileInput.dispatchEvent(new Event("change"));
-    }
-  });
-};
-=======
         e.stopPropagation();
         e.preventDefault();
         const imgParent = gradioApp().getElementById(prompt_target);
@@ -38,5 +18,4 @@
             fileInput.dispatchEvent(new Event('change'));
         }
     });
-});
->>>>>>> 20ae71fa
+});