// various functions for interaction with ui.py not large enough to warrant putting them in separate files
function set_theme(theme){
<<<<<<< HEAD
	/*     
	gradioURL = window.location.href
    if (!gradioURL.includes('?__theme=')) {
      window.location.replace(gradioURL + '?__theme=' + theme);
    } 
	*/
=======
/*     var gradioURL = window.location.href
    if (!gradioURL.includes('?__theme=')) {
      window.location.replace(gradioURL + '?__theme=' + theme);
    } */
>>>>>>> 8ea43f4f
}

function all_gallery_buttons() {
    var allGalleryButtons = gradioApp().querySelectorAll('[style="display: block;"].tabitem div[id$=_gallery].gradio-gallery .thumbnails > .thumbnail-item.thumbnail-small');
    var visibleGalleryButtons = [];
    allGalleryButtons.forEach(function(elem) {
        if (elem.parentElement.offsetParent) {
            visibleGalleryButtons.push(elem);
        }
    })
    return visibleGalleryButtons;
}

function selected_gallery_button() {
    var allCurrentButtons = gradioApp().querySelectorAll('[style="display: block;"].tabitem div[id$=_gallery].gradio-gallery .thumbnail-item.thumbnail-small.selected');
    var visibleCurrentButton = null;
    allCurrentButtons.forEach(function(elem) {
        if (elem.parentElement.offsetParent) {
            visibleCurrentButton = elem;
        }
    })
    return visibleCurrentButton;
}

function selected_gallery_index(){
    var buttons = all_gallery_buttons();
    var button = selected_gallery_button();

    var result = -1
    buttons.forEach(function(v, i){ if(v==button) { result = i } })

    return result
}

function extract_image_from_gallery(gallery){
    if (gallery.length == 0){
        return [null];
    }
    if (gallery.length == 1){
        return [gallery[0]];
    }

    var index = selected_gallery_index()

    if (index < 0 || index >= gallery.length){
        // Use the first image in the gallery as the default
        index = 0;
    }

    return [gallery[index]];
}

function args_to_array(args){
    var res = []
    for(var i=0;i<args.length;i++){
        res.push(args[i])
    }
    return res
}

function switch_to_txt2img(){
    gradioApp().querySelector('#tabs').querySelectorAll('button')[0].click();

    return args_to_array(arguments);
}

function switch_to_img2img_tab(no){
    gradioApp().querySelector('#tabs').querySelectorAll('button')[1].click();
    gradioApp().getElementById('mode_img2img').querySelectorAll('button')[no].click();
}
function switch_to_img2img(){
    switch_to_img2img_tab(0);
    return args_to_array(arguments);
}

function switch_to_sketch(){
    switch_to_img2img_tab(1);
    return args_to_array(arguments);
}

function switch_to_inpaint(){
    switch_to_img2img_tab(2);
    return args_to_array(arguments);
}

function switch_to_inpaint_sketch(){
    switch_to_img2img_tab(3);
    return args_to_array(arguments);
}

function switch_to_inpaint(){
    gradioApp().querySelector('#tabs').querySelectorAll('button')[1].click();
    gradioApp().getElementById('mode_img2img').querySelectorAll('button')[2].click();
    return args_to_array(arguments);
}

function switch_to_extras(){
    gradioApp().querySelector('#tabs').querySelectorAll('button')[2].click();

    return args_to_array(arguments);
}

function get_tab_index(tabId){
    var res = 0

    gradioApp().getElementById(tabId).querySelector('div').querySelectorAll('button').forEach(function(button, i){
        if(button.className.indexOf('selected') != -1)
            res = i
    })

    return res
}

function create_tab_index_args(tabId, args){
    var res = []
    for(var i=0; i<args.length; i++){
        res.push(args[i])
    }

    res[0] = get_tab_index(tabId)

    return res
}

function get_img2img_tab_index() {
    let res = args_to_array(arguments)
    res.splice(-2)
    res[0] = get_tab_index('mode_img2img')
    return res
}

function create_submit_args(args){
    var res = []
    for(var i=0;i<args.length;i++){
        res.push(args[i])
    }

    // As it is currently, txt2img and img2img send back the previous output args (txt2img_gallery, generation_info, html_info) whenever you generate a new image.
    // This can lead to uploading a huge gallery of previously generated images, which leads to an unnecessary delay between submitting and beginning to generate.
    // I don't know why gradio is sending outputs along with inputs, but we can prevent sending the image gallery here, which seems to be an issue for some.
    // If gradio at some point stops sending outputs, this may break something
    if(Array.isArray(res[res.length - 3])){
        res[res.length - 3] = null
    }

    return res
}

function showSubmitButtons(tabname, show){
    gradioApp().getElementById(tabname+'_interrupt').style.display = show ? "none" : "block"
    gradioApp().getElementById(tabname+'_skip').style.display = show ? "none" : "block"
}

function showRestoreProgressButton(tabname, show){
    var button = gradioApp().getElementById(tabname + "_restore_progress")
    if(! button) return

    button.style.display = show ? "flex" : "none"
}

function submit(){
    rememberGallerySelection('txt2img_gallery')
    showSubmitButtons('txt2img', false)

    var id = randomId()
    localStorage.setItem("txt2img_task_id", id);

    requestProgress(id, gradioApp().getElementById('txt2img_gallery_container'), gradioApp().getElementById('txt2img_gallery'), function(){
        showSubmitButtons('txt2img', true)
        localStorage.removeItem("txt2img_task_id")
        showRestoreProgressButton('txt2img', false)
    })

    var res = create_submit_args(arguments)

    res[0] = id

    return res
}

function submit_img2img(){
    rememberGallerySelection('img2img_gallery')
    showSubmitButtons('img2img', false)

    var id = randomId()
    localStorage.setItem("img2img_task_id", id);

    requestProgress(id, gradioApp().getElementById('img2img_gallery_container'), gradioApp().getElementById('img2img_gallery'), function(){
        showSubmitButtons('img2img', true)
        localStorage.removeItem("img2img_task_id")
        showRestoreProgressButton('img2img', false)
    })

    var res = create_submit_args(arguments)

    res[0] = id
    res[1] = get_tab_index('mode_img2img')

    return res
}

function restoreProgressTxt2img(){
    showRestoreProgressButton("txt2img", false)
    var id = localStorage.getItem("txt2img_task_id")

    id = localStorage.getItem("txt2img_task_id")

    if(id) {
        requestProgress(id, gradioApp().getElementById('txt2img_gallery_container'), gradioApp().getElementById('txt2img_gallery'), function(){
            showSubmitButtons('txt2img', true)
        }, null, 0)
    }

    return id
}

function restoreProgressImg2img(){
    showRestoreProgressButton("img2img", false)
    
    var id = localStorage.getItem("img2img_task_id")

    if(id) {
        requestProgress(id, gradioApp().getElementById('img2img_gallery_container'), gradioApp().getElementById('img2img_gallery'), function(){
            showSubmitButtons('img2img', true)
        }, null, 0)
    }

    return id
}


onUiLoaded(function () {
    showRestoreProgressButton('txt2img', localStorage.getItem("txt2img_task_id"))
    showRestoreProgressButton('img2img', localStorage.getItem("img2img_task_id"))
});


function modelmerger(){
    var id = randomId()
    requestProgress(id, gradioApp().getElementById('modelmerger_results_panel'), null, function(){})

    var res = create_submit_args(arguments)
    res[0] = id
    return res
}

function ask_for_style_name(_, prompt_text, negative_prompt_text) {
    var name_ = prompt('Style name:')
    return [name_, prompt_text, negative_prompt_text]
}

function confirm_clear_prompt(prompt, negative_prompt) {
    if(confirm("Delete prompt?")) {
        prompt = ""
        negative_prompt = ""
    }

    return [prompt, negative_prompt]
}


promptTokecountUpdateFuncs = {}

function recalculatePromptTokens(name){
    if(promptTokecountUpdateFuncs[name]){
        promptTokecountUpdateFuncs[name]()
    }
}

function recalculate_prompts_txt2img(){
    recalculatePromptTokens('txt2img_prompt')
    recalculatePromptTokens('txt2img_neg_prompt')
    return args_to_array(arguments);
}

function recalculate_prompts_img2img(){
    recalculatePromptTokens('img2img_prompt')
    recalculatePromptTokens('img2img_neg_prompt')
    return args_to_array(arguments);
}

function recalculate_prompts_inpaint(){
    recalculatePromptTokens('img2img_prompt')
    recalculatePromptTokens('img2img_neg_prompt')
    return args_to_array(arguments);
}

<<<<<<< HEAD
let selectedTabItemId = "tab_txt2img";							   
opts = {}
=======

let selectedTabItemId = "tab_txt2img";									   
let opts = {}

>>>>>>> 8ea43f4f
onUiUpdate(function(){
	if(Object.keys(opts).length != 0) return;

	var json_elem = gradioApp().getElementById('settings_json')
	if(json_elem == null) return;

    var textarea = json_elem.querySelector('textarea')
    var jsdata = textarea.value
    opts = JSON.parse(jsdata)
    executeCallbacks(optionsChangedCallbacks);

    Object.defineProperty(textarea, 'value', {
        set: function(newValue) {
            var valueProp = Object.getOwnPropertyDescriptor(HTMLTextAreaElement.prototype, 'value');
            var oldValue = valueProp.get.call(textarea);
            valueProp.set.call(textarea, newValue);

            if (oldValue != newValue) {
                opts = JSON.parse(textarea.value)
            }

            executeCallbacks(optionsChangedCallbacks);
        },
        get: function() {
            var valueProp = Object.getOwnPropertyDescriptor(HTMLTextAreaElement.prototype, 'value');
            return valueProp.get.call(textarea);
        }
    });

    json_elem.parentElement.style.display="none"

    function registerTextarea(id, id_counter, id_button){
        var prompt = gradioApp().getElementById(id)
        var counter = gradioApp().getElementById(id_counter)
        var textarea = gradioApp().querySelector("#" + id + " > label > textarea");

        if(counter.parentElement == prompt.parentElement){
            return
        }

        prompt.parentElement.insertBefore(counter, prompt)
		counter.classList.add("token-counter")									  
        prompt.parentElement.style.position = "relative"

		promptTokecountUpdateFuncs[id] = function(){ update_token_counter(id_button); }
		textarea.addEventListener("input", promptTokecountUpdateFuncs[id]);
    }

    registerTextarea('txt2img_prompt', 'txt2img_token_counter', 'txt2img_token_button')
    registerTextarea('txt2img_neg_prompt', 'txt2img_negative_token_counter', 'txt2img_negative_token_button')
    registerTextarea('img2img_prompt', 'img2img_token_counter', 'img2img_token_button')
    registerTextarea('img2img_neg_prompt', 'img2img_negative_token_counter', 'img2img_negative_token_button')

    var show_all_pages = gradioApp().getElementById('settings_show_all_pages')
    var settings_tabs = gradioApp().querySelector('#settings div')
    if(show_all_pages && settings_tabs){
        settings_tabs.appendChild(show_all_pages)
        show_all_pages.onclick = function(){
            gradioApp().querySelectorAll('#settings > div').forEach(function(elem){
                elem.style.display = "block";
            })
			gradioApp().querySelectorAll('#settings > div > div > div').forEach(function(elem){
                elem.style.maxHeight  = "none";
            })	
        }
    }
/* 	
	^ matches the start
	* matches any position
	$ matches the end
	*/
	/* anapnoe ui start	*/
	
	/* auto grow textarea */
	function autoGrowPromptTextarea(){
		gradioApp().querySelectorAll('[id$="_prompt"] textarea').forEach(function (elem) {
			elem.parentElement.click();			
		});
	}
	
	gradioApp().querySelectorAll('[id$="_prompt"] textarea, [id^="setting_"] textarea, textarea').forEach(function (elem) {
		elem.style.boxSizing = 'border-box';
		var offset = elem.offsetHeight - elem.clientHeight;
		elem.addEventListener('input', function (e) {
			e.target.style.minHeight = 'auto';
			e.target.style.minHeight = e.target.scrollHeight + offset + 2 + 'px';
		});
		
		elem.parentElement.addEventListener('click', function (e) {
			let textarea = e.currentTarget.querySelector('textarea');
			textarea.style.minHeight = 'auto';
			textarea.style.minHeight = textarea.scrollHeight + offset + 2 + 'px';
		});
		
	});
	

	/* resizable split view */
	const resizeEvent = window.document.createEvent('UIEvents'); 
	resizeEvent.initUIEvent('resize', true, false, window, 0); 	

	gradioApp().querySelectorAll('[id $="2img_splitter"]').forEach((elem) => {
		
		elem.addEventListener("mousedown", function(e) {	

			e.preventDefault();
			
			let resizer = e.currentTarget;
			let container = resizer.parentElement;
			
			let flexDir = window.getComputedStyle(container).getPropertyValue('flex-direction');
		
			let leftSide = resizer.previousElementSibling;
			let rightSide = resizer.nextElementSibling;

			let dir = flexDir == "row-reverse" ? -1.0 : 1.0;

			let x = e.clientX;
			let y = e.clientY;
			let leftWidth = leftSide.getBoundingClientRect().width;		
			
			function mouseMoveHandler(e) {		
				resizer.style.cursor = 'col-resize';
				container.style.cursor = 'col-resize';

				const dx = (e.clientX - x)*dir;
				const dy = (e.clientY - y)*dir;

				const newLeftWidth = ((leftWidth + dx) * 100) / container.getBoundingClientRect().width;
				leftSide.style.flexBasis  = `${newLeftWidth}%`;
				leftSide.style.userSelect = 'none';
				leftSide.style.pointerEvents = 'none';
				rightSide.style.userSelect = 'none';
				rightSide.style.pointerEvents = 'none';
				//window.dispatchEvent(resizeEvent);		
			}

			function mouseUpHandler() {
				resizer.style.removeProperty('cursor');
				container.style.removeProperty('cursor');
				leftSide.style.removeProperty('user-select');
				leftSide.style.removeProperty('pointer-events');
				rightSide.style.removeProperty('user-select');
				rightSide.style.removeProperty('pointer-events');
				container.removeEventListener('mousemove', mouseMoveHandler);
				container.removeEventListener('mouseup', mouseUpHandler);
				//window.dispatchEvent(resizeEvent);				
			}
			
			container.addEventListener('mousemove', mouseMoveHandler);
			container.addEventListener('mouseup', mouseUpHandler);		
	
		})
		
		let flex_reverse = false;
		elem.addEventListener("dblclick", function(e) {	
			flex_reverse = !flex_reverse;	
			e.preventDefault();
			
			let resizer = e.currentTarget;
			let container = resizer.parentElement;			
			//let flexDir = window.getComputedStyle(container).getPropertyValue('flex-direction');

			if(flex_reverse){
				container.style.flexDirection = 'row-reverse';			
			}else{
				container.style.flexDirection = 'row';	
			}		
		})
		
	})
	
	// set this globally
	//let selectedTabItemId = "tab_txt2img";
	/* switch tab item from instance button, this is the only method that works i havent found a workaround yet */ 
	const Observe = (sel, opt, cb) => {
	  const Obs = new MutationObserver((m) => [...m].forEach(cb));
	  gradioApp().querySelectorAll(sel).forEach(el => Obs.observe(el, opt));
	}	
	Observe("#tabs > div.tabitem", {
	  attributesList: ["style"], attributeOldValue: true, }, (m) => {		
		if(m.target.style.display === 'block'){
			let idx = parseInt(m.target.getAttribute("tab-item"));
			selectedTabItemId = m.target.id;
			tabItemChanged(idx);				
		}		
	})	
	
	function tabItemChanged(idx){
		gradioApp().querySelectorAll('#tabs > div > button.selected, #nav_menu_header_tabs > button.selected').forEach(function (tab){
			tab.classList.remove("selected");
		})
		
		gradioApp().querySelectorAll('#tabs > div > button:nth-child('+(idx+1)+'), #nav_menu_header_tabs > button:nth-child('+(idx+1)+')').forEach(function (tab){
			tab.classList.add("selected");
			
		})
		//gardio removes listeners and attributes from tab buttons we add them again here 
		gradioApp().querySelectorAll('#tabs > div > button').forEach(function (tab, index){
			tab.setAttribute("tab-id", index);
			tab.removeEventListener('mouseup', navTabClicked);
			tab.addEventListener('mouseup', navTabClicked);	
			if(tab.innerHTML.indexOf("Theme") != -1) tab.style.display = "none";
			
		})
		
/* 		gradioApp().querySelectorAll('[id^="image_buttons_"] button').forEach(function (elem){
			
			if(elem.id == "txt2img_tab"){
				elem.setAttribute("tab-id", 0);
				elem.removeEventListener('click', navTabClicked);
				elem.addEventListener('click', navTabClicked);
			}else if(elem.id == "img2img_tab" || elem.id == "inpaint_tab"){
				elem.setAttribute("tab-id", 1);
				elem.removeEventListener('click', navTabClicked);
				elem.addEventListener('click', navTabClicked);
			}if(elem.id == "extras_tab"){
				elem.setAttribute("tab-id", 2);
				elem.removeEventListener('click', navTabClicked);
				elem.addEventListener('click', navTabClicked);
			}		
		}) */
		
/* 		const pdiv = gradioApp().querySelector("#"+selectedTabItemId+" .progressDiv");
		if(!pdiv && selectedTabItemId == "tab_txt2img"){			
			showSubmitButtons('txt2img', true);
		}else if(!pdiv && selectedTabItemId == "tab_img2img"){
			showSubmitButtons('img2img', true);
		} */


		//window.onUiHeaderTabUpdate();
		// also here the same issue
		/*
		gradioApp().querySelectorAll('[id^="image_buttons"] [id$="_tab"]').forEach(function (button, index){
			if(button.id == ("img2img_tab" || "inpaint_tab") ){
				button.setAttribute("tab-id", 1 );
			}else if(button.id == "extras_tab"){
				button.setAttribute("tab-id", 2 );
			}
			
			button.removeEventListener('mouseup', navTabClicked);
			button.addEventListener('mouseup', navTabClicked);	
			
			
		})
		*/
		

		netMenuVisibility();
	}
	
	
	// menu 
	function disableScroll() {         
		scrollTop = window.pageYOffset || document.documentElement.scrollTop;
		scrollLeft = window.pageXOffset || document.documentElement.scrollLeft;
		window.scrollTo(scrollLeft, scrollTop);
		
		window.onscroll = function() {
			window.scrollTo(scrollLeft, scrollTop);
		}
	}
          
	function enableScroll() {
		window.onscroll = function() {}
	}
	
	function getPos(el) {
		let rect=el.getBoundingClientRect();
		return {x:rect.left,y:rect.top};
	}
	
	function toggleMenu(isopen, icon, panel, func) {
		if(isopen){
			panel.classList.add("open");
			icon.classList.add("fixed");
			gradioApp().addEventListener('click', func);			
			disableScroll();
		}else{
			panel.classList.remove("open");
			icon.classList.remove("fixed");
			gradioApp().removeEventListener('click', func);
			enableScroll();	
		}		
	}
	
	// close aside views
	function closeAsideViews(menu){
		if(quick_menu != menu && quick_menu_open) quick_menu.click();
		if(net_menu != menu && net_menu_open) net_menu.click();
		if(theme_menu != menu && theme_menu_open) theme_menu.click();
	}
	
	// if we change to other view other than 2img and if aside mode is selected close extra networks aside and hide the net menu icon
	let net_container = gradioApp().querySelector('#txt2img_extra_networks_row');
	let net_menu_open = false;
	const net_menu = gradioApp().querySelector('#extra_networks_menu');
	function netMenuVisibility(){
		if(selectedTabItemId.indexOf("2img") != -1){
			net_menu.style.display = "block";
			let nid = selectedTabItemId.split("_")[1];
			net_container = gradioApp().querySelector('#'+nid+'_extra_networks_row');						
			if(net_container.classList.contains("aside")){
				toggleMenu(net_menu_open, net_menu, net_container, null);
				net_menu.style.display = "block";
			}else{
				net_menu.style.display = "none";
			}
		}else{
			net_menu.style.display = "none";			
		}
	}
	
	
	// mobile nav menu
	const tabs_menu = gradioApp().querySelector('#tabs > div:first-child');
	const nav_menu = gradioApp().querySelector('#nav_menu');	
	const header = gradioApp().querySelector('#header-top');
	let menu_open = false;
	const z_menu = nav_menu.cloneNode(true);
	z_menu.id = "clone_nav_menu";
	header.parentElement.append(z_menu);	
	function toggleNavMenu(e) {		
        e.stopPropagation();
		menu_open = !menu_open;
		toggleMenu(menu_open, nav_menu, tabs_menu, toggleNavMenu);
	}
    z_menu.addEventListener('click', toggleNavMenu);
	
	// quicksettings nav menu
	let quick_menu_open = false;
	const quicksettings_overflow = gradioApp().querySelector('#quicksettings_overflow');
	const quick_menu = gradioApp().querySelector('#quick_menu');	
	function toggleQuickMenu(e) {
		closeAsideViews(quick_menu);		
		quick_menu_open = !quick_menu_open;
		const withinBoundaries = e.composedPath().includes(quicksettings_overflow);
		if(!quick_menu_open && withinBoundaries){
			quick_menu_open = true;
		}else{
			e.preventDefault();
			e.stopPropagation();
			toggleMenu(quick_menu_open, quick_menu, quicksettings_overflow, toggleQuickMenu);
		}
		
	}	
    quick_menu.addEventListener('click', toggleQuickMenu);
	
	// extra networks nav menu
	function toggleNetMenu(e) {	
		closeAsideViews(net_menu);		
		net_menu_open = !net_menu_open;		
		e.preventDefault();
		e.stopPropagation();
		toggleMenu(net_menu_open, net_menu, net_container, null);
	}	
    net_menu.addEventListener('click', toggleNetMenu);
	gradioApp().querySelectorAll('button[id$="2img_extra_networks"]').forEach((elem) => {
		elem.addEventListener('click', toggleNetMenu);
	})
	
	// theme nav menu
	let theme_container = gradioApp().querySelector('#tab_ui_theme');
	let theme_menu_open = false;
	const theme_menu = gradioApp().querySelector('#theme_menu');
	function toggleThemeMenu(e) {
		closeAsideViews(theme_menu);			
		theme_menu_open = !theme_menu_open;		
		e.preventDefault();
		e.stopPropagation();
		toggleMenu(theme_menu_open, theme_menu, theme_container, null);
		
	}	
    theme_menu.addEventListener('click', toggleThemeMenu);
	
	const theme_tab = gradioApp().querySelector('#tab_ui_theme');
	function theme_aside(value){
		if(value){
			theme_tab.classList.add("aside");					
		}else{
			theme_tab.classList.remove("aside");	
		}
	}
	if(theme_tab) theme_aside(true);
	
	function disabled_extensions(value){
		//console.log(value);		
		if(value){
			theme_menu.classList.remove("hidden");			
		}else{
			theme_menu.classList.add("hidden");						
		}
	}
	const theme_ext = gradioApp().querySelector('#extensions input[name="enable_sd_theme_editor"]');
	disabled_extensions(theme_ext.checked);
	
	//
	function attachAccordionListeners(elem) {	
		elem.querySelectorAll('.gradio-accordion > div.wrap').forEach((elem) => {		
			elem.addEventListener('click', toggleAccordion);
		})
	}	
	function toggleAccordion(e) {		
		//e.preventDefault();
		//e.stopPropagation();
		//e.stopImmediatePropagation();
		let accordion_content = e.currentTarget.parentElement.querySelector(".gap.svelte-vt1mxs");

		if(accordion_content){
			e.preventDefault();
			e.stopPropagation();
			let accordion_icon = e.currentTarget.parentElement.querySelector(".label-wrap > .icon");
			if(accordion_content.className.indexOf("hidden") != -1){
				accordion_content.classList.remove("hidden");
				accordion_icon.style.setProperty('transform', 'rotate(0deg)');
				e.currentTarget.classList.add("hide");
				
			}else{
				accordion_content.classList.add("hidden");
				accordion_icon.style.setProperty('transform', 'rotate(90deg)');
				e.currentTarget.classList.remove("hide");				
			}
		}else{			
			let accordion_btn = e.currentTarget.parentElement.querySelector(".label-wrap");
			e.currentTarget.classList.add("hide");
			accordion_btn.click();
			//maybe here we need to setInterval until the content is available
			setTimeout(function(){
				accordion_content = accordion_btn.parentElement;
				//console.log(accordion_content);
				attachAccordionListeners(accordion_content);
			},1000)
		}
	}
	
	attachAccordionListeners(gradioApp());

	
	// additional ui styles 
	let styleobj = {};
	const r = gradioApp();		
	const style = document.createElement('style');
	style.id="ui-styles";
	r.appendChild(style);
	
	function updateOpStyles() {		
		let ops_styles = "";	
		for (const key in styleobj) {		
			ops_styles += styleobj[key];
		}	
		const ui_styles = gradioApp().getElementById('ui-styles');		
		ui_styles.innerHTML = ops_styles; 
		//console.log(ui_styles);
	}
	
	// generated image fit contain - scale
	function imageGeneratedFitMethod(value) {
       styleobj.ui_view_fit = "[id$='2img_gallery'] div>img {object-fit:" + value + "!important;}"; 
	}	
	gradioApp().querySelector("#setting_ui_output_image_fit").addEventListener('click', function (e) {
		if (e.target && e.target.matches("input[type='radio']")) {
			imageGeneratedFitMethod(e.target.value.toLowerCase());	
			updateOpStyles();			
		}
	})
	imageGeneratedFitMethod(opts.ui_output_image_fit.toLowerCase());
	
	// livePreview fit contain - scale
	function imagePreviewFitMethod(value) {
       styleobj.ui_fit = ".livePreview img {object-fit:" + value + "!important;}"; 
	}	
	gradioApp().querySelector("#setting_live_preview_image_fit").addEventListener('click', function (e) {
		if (e.target && e.target.matches("input[type='radio']")) {
			imagePreviewFitMethod(e.target.value.toLowerCase());	
			updateOpStyles();			
		}
	})
	imagePreviewFitMethod(opts.live_preview_image_fit.toLowerCase());
	
	// viewports order left - right
	function viewportOrder(value) {
       styleobj.ui_views_order = "[id$=_prompt_image] + div {flex-direction:" + value + ";}";	   
	}
	gradioApp().querySelector("#setting_ui_views_order").addEventListener('click', function (e) {
		if (e.target && e.target.matches("input[type='radio']")) {
			viewportOrder(e.target.value.toLowerCase());
			updateOpStyles();			
		}
	})
	viewportOrder(opts.ui_views_order.toLowerCase());
	
	// sd max resolution output
	function sdMaxOutputResolution(value) {
		gradioApp().querySelectorAll('[id$="2img_width"] input,[id$="2img_height"] input').forEach((elem) => {
			elem.max = value;
		})
	}
	gradioApp().querySelector("#setting_sd_max_resolution").addEventListener('input', function (e) {
		let intvalue = parseInt(e.target.value);
		intvalue = Math.min(Math.max(intvalue, 512), 16384);
		sdMaxOutputResolution(intvalue);					
	})	
	sdMaxOutputResolution(opts.sd_max_resolution);
	
	function extra_networks_visibility(value){
		gradioApp().querySelectorAll('[id$="2img_extra_networks_row"]').forEach((elem) => {			
			if(value){
				elem.classList.remove("!hidden");		
			}else{
				elem.classList.add("!hidden");
			}		
		})
	}
	gradioApp().querySelector("#setting_extra_networks_default_visibility input").addEventListener('click', function (e) {		
		extra_networks_visibility(e.target.checked);
	})
	extra_networks_visibility(opts.extra_networks_default_visibility);
	
	function extra_networks_card_size(value) {
       styleobj.extra_networks_card_size = ":root{--ae-extra-networks-card-size:" + value + ";}";  
	}
	gradioApp().querySelectorAll("#setting_extra_networks_cards_size input").forEach(function (elem){
		elem.addEventListener('input', function (e) {		
			extra_networks_card_size(e.target.value);
			updateOpStyles();
		})	
	})
	extra_networks_card_size(opts.extra_networks_cards_size);
	
	function extra_networks_cards_visible_rows(value) {		
       styleobj.extra_networks_cards_visible_rows = ":root{--ae-extra-networks-visible-rows:" + value + ";}";
	}
	gradioApp().querySelectorAll("#setting_extra_networks_cards_visible_rows input").forEach(function (elem){
		elem.addEventListener('input', function (e) {		
			extra_networks_cards_visible_rows(e.target.value);
			updateOpStyles();
		})		
	})
	extra_networks_cards_visible_rows(opts.extra_networks_cards_visible_rows);
	
	function extra_networks_aside(value){
		gradioApp().querySelectorAll('[id$="2img_extra_networks_row"]').forEach((elem) => {
			if(value){
				elem.classList.add("aside");					
			}else{
				elem.classList.remove("aside");	
			}
			netMenuVisibility();
		})
	}
	gradioApp().querySelector("#setting_extra_networks_aside input").addEventListener('click', function (e) {		
		extra_networks_aside(e.target.checked);
	})
	extra_networks_aside(opts.extra_networks_aside);
	
	

	// hidden - header ui tabs
	let radio_hidden_html="";
	let radio_header_html="";
	let hiddentabs={};
	let headertabs={};
	const setting_ui_hidden_tabs = gradioApp().querySelector('#setting_ui_hidden_tabs textarea');
	const setting_ui_header_tabs = gradioApp().querySelector('#setting_ui_header_tabs textarea');
	const parent_header_tabs = gradioApp().querySelector('#nav_menu_header_tabs');
	setting_ui_hidden_tabs.style.display = "none";
	setting_ui_header_tabs.style.display = "none";
	
	const maintabs = gradioApp().querySelectorAll('#tabs > div:first-child > button');
	const tabitems = gradioApp().querySelectorAll('#tabs > div.tabitem');	
	
	function tabOpsSave(setting){
		const iEvent = new Event("input");		
		Object.defineProperty(iEvent, "target", {value: setting})		
		setting.dispatchEvent(iEvent);
	}
	
	function tabsHiddenChange() {		
		const keys = Object.keys(hiddentabs);
		setting_ui_hidden_tabs.value = "";
		keys.forEach((key, index) => {
			//console.log(`${key}: ${hiddentabs[key]} ${index}`);
			if(hiddentabs[key] == true){
				styleobj[key] = "#tabs > div:first-child > button:nth-child("+(index+1)+"){display:none;}";
				setting_ui_hidden_tabs.value += key + ",";
			}else{								
				styleobj[key] = "#tabs > div:first-child  > button:nth-child("+(index+1)+"){display:block;}";
			}
		})

		tabOpsSave(setting_ui_hidden_tabs);
		tabsHeaderChange();
	}	
	function tabsHeaderChange() {		
		const keys = Object.keys(headertabs);
		setting_ui_header_tabs.value = "";
		keys.forEach((key, index) => {
			//console.log(`${key}: ${hiddentabs[key]} ${index}`);
			let nkey = key+"_hr";
			if(headertabs[key] == true && hiddentabs[key] == false){				
				styleobj[nkey] = "#nav_menu_header_tabs > button:nth-child("+(index+1)+"){display:block;}";				
				setting_ui_header_tabs.value += key + ",";
			}else{				
				styleobj[nkey] = "#nav_menu_header_tabs > button:nth-child("+(index+1)+"){display:none;}";
			}
		})
		
		tabOpsSave(setting_ui_header_tabs);
	}
	

	function navigate2TabItem(idx){		
		gradioApp().querySelectorAll('#tabs > div.tabitem').forEach(function (tabitem, index){			
			if(idx == index){
				tabitem.style.display = "block";				
			}else{
				tabitem.style.display = "none";				
			}			
		})
	}
	
	function navTabClicked(e){
		const idx = parseInt(e.currentTarget.getAttribute("tab-id"));		
		navigate2TabItem(idx);
	}
	

	maintabs.forEach(function (elem, index) {
		let tabvalue = elem.innerText.replaceAll(" ", "");		
		hiddentabs[tabvalue] = false;
		headertabs[tabvalue] = false;
		let checked_hidden = "";
		let checked_header = "";
		if(setting_ui_hidden_tabs.value.indexOf(tabvalue) != -1){
			hiddentabs[tabvalue] = true;
			checked_hidden = "checked";
		}
		if(setting_ui_header_tabs.value.indexOf(tabvalue) != -1){
			headertabs[tabvalue] = true;
			checked_header = "checked";		
		}		
		radio_hidden_html += '<label class="'+tabvalue.toLowerCase()+' svelte-1qxcj04"><input type="checkbox" name="uiha" class="svelte-1qxcj04" '+checked_hidden+' value="'+elem.innerText+'"><span class="ml-2 svelte-1qxcj04">'+elem.innerText+'</span></label>';
		
		radio_header_html += '<label class="'+tabvalue.toLowerCase()+' svelte-1qxcj04"><input type="checkbox" name="uiha" class="svelte-1qxcj04" '+checked_header+' value="'+elem.innerText+'"><span class="ml-2 svelte-1qxcj04">'+elem.innerText+'</span></label>';
	

		tabitems[index].setAttribute("tab-item", index);
		elem.setAttribute("tab-id", index);
		
		let clonetab = elem.cloneNode(true);
		clonetab.id = tabvalue+"_clone";
		parent_header_tabs.append(clonetab);		
 		clonetab.addEventListener('click', navTabClicked);

	})
	
	let div = document.createElement("div");
	div.id = "hidden_radio_tabs_container";
	div.classList.add("flex", "flex-wrap", "gap-2", "wrap", "svelte-1qxcj04");
	div.innerHTML = radio_hidden_html;	
	setting_ui_hidden_tabs.parentElement.appendChild(div);
	
	div = document.createElement("div");
	div.id = "header_radio_tabs_container";
	div.classList.add("flex", "flex-wrap", "gap-2", "wrap", "svelte-1qxcj04");
	div.innerHTML = radio_header_html;
	setting_ui_header_tabs.parentElement.appendChild(div);
	
	// hidden tabs
	gradioApp().querySelector("#hidden_radio_tabs_container").addEventListener('click', function (e) {
		if (e.target && e.target.matches("input[type='checkbox']")) {
			let tabvalue = e.target.value.replaceAll(" ", "");	
			hiddentabs[tabvalue] = e.target.checked				
			tabsHiddenChange();			
			updateOpStyles();
		}
	})
	// header tabs
	gradioApp().querySelector("#header_radio_tabs_container").addEventListener('click', function (e) {
		if (e.target && e.target.matches("input[type='checkbox']")) {
			let tabvalue = e.target.value.replaceAll(" ", "");	
			headertabs[tabvalue] = e.target.checked;			
			tabsHeaderChange();
			updateOpStyles();
		}
	})

	tabsHiddenChange();
	
	gradioApp().querySelectorAll('[id^="image_buttons_"] button, #png_2img_results button').forEach(function (elem){
		//console.log(opts.send_seed);
		if(elem.id == "txt2img_tab"){
			elem.setAttribute("tab-id", 0);
			elem.addEventListener('click', navTabClicked);
		}else if(elem.id == "img2img_tab" || elem.id == "inpaint_tab"){
			elem.setAttribute("tab-id", 1);
			elem.addEventListener('click', navTabClicked);
		}if(elem.id == "extras_tab"){
			elem.setAttribute("tab-id", 2);
			elem.addEventListener('click', navTabClicked);
		}		
	})
	
	gradioApp().querySelectorAll('[id$="2img_extra_tabs"] .search').forEach(function (elem){
		elem.addEventListener('keyup', function (e) {
			if (e.defaultPrevented) {
				return; // Do nothing if event already handled
			}
			switch (e.code) {
				case "Escape":
				if(e.target.value == ""){
					net_menu.click();
				}else{
					e.target.value = "";
					updateInput(e.target);
				}
				break;
			}
		})
	})
	

	// add - remove quicksettings
	const settings_submit = gradioApp().querySelector('#settings_submit');
	const quick_parent = gradioApp().querySelector("#quicksettings_overflow_container");
	const setting_quicksettings = gradioApp().querySelector('#setting_quicksettings textarea');
	function saveQuickSettings(){
		const iEvent = new Event("input");		
		Object.defineProperty(iEvent, "target", {value: setting_quicksettings})		
		setting_quicksettings.dispatchEvent(iEvent);		
		const cEvent = new Event("click");//submit	
		Object.defineProperty(cEvent, "target", {value: settings_submit})		
		settings_submit.dispatchEvent(cEvent);
		//console.log(setting_quicksettings.value);
	}
	
	/* 	
	function addModelCheckpoint(){
		if(setting_quicksettings.value.indexOf("sd_model_checkpoint") === -1){
			setting_quicksettings.value += ",sd_model_checkpoint";
		}
		saveQuickSettings();
	} 
	*/

	function add2quickSettings(id, section, checked){		
		let field_settings = setting_quicksettings.value.replace(" ", "");		
		if(checked){
			field_settings += ","+id;			
			let setting_row = gradioApp().querySelector('#row_setting_'+id);			
			quick_parent.append(setting_row);
			setting_row.classList.add("warning");			
		}else{			
			field_settings = field_settings.replaceAll(id, ",");			
			const setting_parent = gradioApp().querySelector("#"+section+"_settings_2img_settings");
			let quick_row = gradioApp().querySelector('#row_setting_'+id);					
			setting_parent.append(quick_row);
			quick_row.classList.remove("warning");
		}
		field_settings = field_settings.replace(/,{2,}/g, ',');
		setting_quicksettings.value = field_settings;
		//addModelCheckpoint();
		saveQuickSettings();
		//console.log(section + " - "+ id + " - " + checked);
	}
	gradioApp().querySelectorAll('[id*="add2quick_"]').forEach(function (elem){
		let trg = elem.id.split('_add2quick_setting_');
		let sid = trg[0];
		let tid = trg[1];
		let elem_input = gradioApp().querySelector('#'+elem.id+' input');
		if(elem_input){
			elem_input.addEventListener('click', function (e) {		
				add2quickSettings(tid, sid, e.target.checked);
			})
		}
	})
	//addModelCheckpoint();


	// input release component dispatcher
	let active_clone_input = [];
	let focus_input;

	function ui_input_release_component(elem){

		if(active_clone_input.length > 0) return;
		
		//img2img_width
		let parent = elem.parentElement;
		let comp_parent = parent.parentElement.parentElement;		
		if( comp_parent.id == "img2img_width" || 
		comp_parent.id == "img2img_height" || 
		comp_parent.id == "img2img_scale" || 
		comp_parent.id.indexOf("--ae-") != -1 || 
		comp_parent.id.indexOf("theme") != -1 || 
		comp_parent.className.indexOf("posex") != -1) return;
		
		let clone_num = elem.cloneNode();
		active_clone_input.push(clone_num);
		
		
		let label = parent.querySelector("label");
		
		clone_num.id = "num_clone";			
		clone_num.value = elem.value;	
		parent.append(clone_num);		
		elem.classList.add("hidden");
		
		clone_num.addEventListener('change', function (e) {		
			elem.value = clone_num.value;
			updateInput(elem);
		})
		
		clone_num.addEventListener('focus', function (e) {				
			focus_input = clone_num;					
		})
		
		if(label){				
			let comp_range = comp_parent.querySelector("input[type='range']");
			let clone_range = comp_range.cloneNode();
			active_clone_input.push(clone_range);
			
			clone_range.id = comp_range.id+"_clone";
			clone_range.value = comp_range.value;					
			comp_range.parentElement.append(clone_range);				
			comp_range.classList.add("hidden");
			
			clone_range.addEventListener('input', function (e) {								
				clone_num.value = e.target.value;	
			})
			clone_range.addEventListener('change', function (e) {
				elem.value = clone_range.value;
				updateInput(elem);	
			})				
			clone_num.addEventListener('input', function (e) {								
				clone_range.value = e.target.value;	
			})
			const rect = clone_range.getBoundingClientRect();
			const xoffset = (rect.left + window.scrollX);
			clone_range.addEventListener('touchmove', function(e) {
				e.preventDefault();				
				let percent = parseInt(((e.touches[0].pageX - xoffset) / this.offsetWidth) * 10000) / 10000;				
				clone_range.value = ( percent * (this.max - this.min)) + parseFloat(this.min);				
				clone_num.value = clone_range.value;
			});			
		}				
	}
	function ui_input_focus_handler(e){
		if(e.target != focus_input){
			focus_input = false;
			ui_input_release_handler(e);
		}
	}
	
	function ui_input_release_handler(e){
		const len = active_clone_input.length;
		
		if(focus_input){return;}

		if(len > 0){		
			if(e.target.id.indexOf("_clone") == -1){
				for(var i=len-1; i>=0; i--){
					let relem = active_clone_input[i];
					relem.previousElementSibling.classList.remove("hidden");
					relem.remove();
					active_clone_input.pop();
				}
			}
		}
			
	
		let elem_type = e.target.tagName;
		if(elem_type == "INPUT"){
			let elem = e.target;			
			if(elem.type == "number"){								
				ui_input_release_component(elem);				
			}else if(elem.type == "range"){
				elem = e.target.parentElement.querySelector("input[type='number']");
				if(elem){
					ui_input_release_component(elem);
				}				
			}
		}
	}
	function ui_dispatch_input_release(value){	
		if(value){
			gradioApp().querySelector(".gradio-container").addEventListener('mouseover',  ui_input_release_handler);
			gradioApp().querySelector(".gradio-container").addEventListener('mousedown',  ui_input_focus_handler);
		}else{
			gradioApp().querySelector(".gradio-container").removeEventListener('mouseover',  ui_input_release_handler);
			gradioApp().querySelector(".gradio-container").removeEventListener('mousedown',  ui_input_focus_handler);
		}
	}
	gradioApp().querySelector("#setting_ui_dispatch_input_release input").addEventListener('click', function (e) {		
		ui_dispatch_input_release(e.target.checked);
	})
	ui_dispatch_input_release(opts.ui_dispatch_input_release);
	
	// step ticks for performant input range
	function ui_show_range_ticks(value, interactive){
		if(value){
			const range_selectors = "input[type='range']"; 
			//const range_selectors = "[id$='_clone']:is(input[type='range'])";
			gradioApp().querySelectorAll(range_selectors).forEach(function (elem){
				let spacing = ((elem.step / ( elem.max - elem.min )) * 100.0);	
				let tsp = 'max(3px, calc('+spacing+'% - 2px))';
				let fsp = 'max(4px, calc('+spacing+'% + 0px))';
				var style = elem.style;
				style.setProperty('--ae-slider-bg-overlay', 'repeating-linear-gradient( 90deg, transparent, transparent '+tsp+', var(--ae-input-border-color) '+tsp+', var(--ae-input-border-color) '+fsp+' )');
			})
		}else if(interactive){
			gradioApp().querySelectorAll("input[type='range']").forEach(function (elem){				
				var style = elem.style;
				style.setProperty('--ae-slider-bg-overlay', 'transparent');
			})
		}
	}
	gradioApp().querySelector("#setting_ui_show_range_ticks input").addEventListener('click', function (e) {		
		ui_show_range_ticks(e.target.checked, true);
	})
	ui_show_range_ticks(opts.ui_show_range_ticks);
	
	// draggable reordable quicksettings
    const container = gradioApp().querySelector("#quicksettings_overflow_container");  
	let draggables;
	let lastElemAfter;
	let islastChild;
	let timeout;
	
	function preventBehavior(e){					
		e.stopPropagation();
		e.preventDefault();
		return false;
	}
	let sdCheckpointModels = [];
	function getSdCheckpointModels(){	
		gradioApp().querySelectorAll("#txt2img_checkpoints_cards .card").forEach(function (elem, i){
			sdCheckpointModels[i] = elem.getAttribute("onclick").split('"')[1];			
		}) 
	
	}
	getSdCheckpointModels();
	
	function remove_overrides(){	
		let checked_overrides = [];
		gradioApp().querySelectorAll("#setting_ignore_overrides input").forEach(function (elem, i){
			if(elem.checked){
				checked_overrides[i] = elem.nextElementSibling.innerHTML;
			}			
		})
		//console.log(checked_overrides);
		gradioApp().querySelectorAll("[id$='2img_override_settings'] .token").forEach(function (token){
			let token_arr = token.querySelector("span").innerHTML.split(":");
			let token_name = token_arr[0];
			let token_value = token_arr[1];
			token_value = token_value.replaceAll(" ", "");	
			
			if(token_name.indexOf("Model hash") != -1){
				const info_label = gradioApp().querySelector("[id$='2img_override_settings'] label span");
				info_label.innerHTML = "Override settings MDL: unknown";
				for (let m=0; m<sdCheckpointModels.length; m++) {						
					let m_str = sdCheckpointModels[m];					
					if(m_str.indexOf(token_value) != -1 ){
						info_label.innerHTML = "Override settings <i>MDL: " +  m_str.split("[")[0] + "</i>";
						break;
					}
				}	
			}
			if(checked_overrides.indexOf(token_name) != -1){				
				token.querySelector(".token-remove").click();				
				gradioApp().querySelector("#"+selectedTabItemId+" [id$='2img_override_settings']").parentElement.classList.add("show");									
			}else{
				// maybe we add them again, for now we can select and add the removed tokens manually from the drop down
			}			
		})
	}
	gradioApp().querySelector("#setting_ignore_overrides").addEventListener('click', function (e) {
		setTimeout(function() { remove_overrides(); }, 100);		
	})
	
	
	
	function update_input_fields(tab){
		/* 
		let input_selectors = "#tab_"+ tab + " [id^='num_clone']:is(input[type='number'])";
		gradioApp().querySelectorAll(input_selectors).forEach(function (elem){
			let elem_source = elem.previousElementSibling;		
			elem.value = elem_source.value;
			updateInput(elem);	
		}) 
		*/
		remove_overrides();		
		autoGrowPromptTextarea();
	}
	
	gradioApp().querySelectorAll("#tab_pnginfo #png_2img_results button, [id$='2img_actions_column'] #paste").forEach(function (elem){			
		elem.addEventListener('click', function (e) {
			let button_id;
			if(e.target.id == "paste"){
				button_id = e.target.nextElementSibling.id.split("_")[0];
			}else{
				button_id = e.target.id.split("_")[0];
			}
			setTimeout(function() { update_input_fields(button_id); }, 500);		
		})	
	})			

	const pnginfo = gradioApp().querySelector("#tab_pnginfo"); 
	function forwardFromPngInfo(){
		
		if(selectedTabItemId == "tab_txt2img"){
			pnginfo.querySelector('#txt2img_tab').click();
			//close generation info			
			gradioApp().querySelector('#txt2img_results > div:last-child > div.gradio-accordion > div.hide')?.click();
			
			const img_src = pnginfo.querySelector('img');
			const gallery_parent = gradioApp().querySelector('#txt2img_gallery_container');
			const live_preview = gallery_parent.querySelector('.livePreview');
			if(live_preview){
				live_preview.innerHTML = '<img width="'+img_src.width+'" height="'+img_src.height+'" src="'+ img_src.src +'">';
			}else{
				const div = document.createElement("div");				
				div.classList.add("livePreview", "dropPreview");
				div.innerHTML = '<img width="'+img_src.width+'" height="'+img_src.height+'" src="'+ img_src.src +'">';
				gallery_parent.prepend(div);
			}			
		}else if(selectedTabItemId == "tab_img2img"){			
			pnginfo.querySelector('#img2img_tab').click();
			//close generation info
			gradioApp().querySelector('#img2img_results > div:last-child > div.gradio-accordion > div.hide')?.click();				
		}
		
	}
	
	function fetchPngInfoData(files){
		/* const oldFetch = window.fetch;
			
		window.fetch = async (input, options) => {			
			const response = await oldFetch(input, options);
			if( 'run/predict/' === input ) {			
				if(response.ok){									
					window.fetch = oldFetch;										
				}
			}
			return response;
		};  */
		
		const fileInput = gradioApp().querySelector('#pnginfo_image input[type="file"]');		 
		if(fileInput.files != files){					
			fileInput.files = files;
			fileInput.dispatchEvent(new Event('change'));			
		}
		
		setTimeout(function() { forwardFromPngInfo(); }, 500);
			
	}

	function drop2View(e){	
		e.stopPropagation();
		e.preventDefault();
		const files = e.dataTransfer.files;
		
		if (!isValidImageList(files)) {
			return;
		}
		const data_image = gradioApp().querySelector('#pnginfo_image [data-testid="image"]');		
		data_image.querySelector('[aria-label="Clear"]')?.click();			
		setTimeout(function() { fetchPngInfoData(files); }, 1000);
	}
			
	gradioApp().querySelectorAll('[id$="2img_results"]').forEach((elem) => {	
		elem.addEventListener('drop', drop2View);
	})

	// function that gets the element next of cursor/touch
    function getElementAfter(container, y){
        return draggables.reduce((closest, child) => {
            const box = child.getBoundingClientRect();
            const offset = y - box.top - box.height / 2;           
            if(offset < 0 && offset > closest.offset){
                return { offset: offset, element: child};
            } else {
                return closest;
            }       
        }, { offset: Number.NEGATIVE_INFINITY } ).element;
    }
	
	function dragOrderChange(elementAfter, isComplete, delem) {
				
		if(lastElemAfter !== elementAfter || islastChild){
			if(lastElemAfter != null ){
				lastElemAfter.classList.remove('marker-top', 'marker-bottom');
			}

			if(elementAfter == null){
				islastChild = true;
				lastElemAfter.classList.add('marker-bottom');
			} else {
				islastChild = false;
				elementAfter.classList.add('marker-top');
				lastElemAfter = elementAfter;
				
			} 
		}
		
		if(isComplete){
			
			if(elementAfter == null){
				container.append(delem);
			} else {
				container.insertBefore(delem, elementAfter);
			}	
			
			let order_settings="";
			
			gradioApp().querySelectorAll('#quicksettings_overflow_container > div').forEach(function (el){
				el.classList.remove('marker-top', 'marker-bottom', 'dragging');
				order_settings += el.id.split("row_setting_")[1]+",";							
			})
			//console.log(order_settings);
			const setting_quicksettings = gradioApp().querySelector('#setting_quicksettings textarea');
			setting_quicksettings.value = order_settings;
			const iEvent = new Event("input");		
			Object.defineProperty(iEvent, "target", {value: setting_quicksettings})		
			setting_quicksettings.dispatchEvent(iEvent);
			
			const cEvent = new Event("click");//submit	
			Object.defineProperty(cEvent, "target", {value: settings_submit})		
			settings_submit.dispatchEvent(cEvent);
			
			container.classList.remove('no-scroll');
		}
	}

	function touchmove(e){					
		let y = e.touches[0].clientY;
		let elementAfter = getElementAfter(container, y);					
		dragOrderChange(elementAfter);					
	}
	function touchstart(e){					
		e.currentTarget.draggable = "false";
		let target = e.currentTarget;
		// touch should be hold for 1 second
		timeout = setTimeout(function(){
			target.classList.add('dragging');						
			container.classList.add('no-scroll');
			target.addEventListener('touchmove', touchmove);
			container.addEventListener("touchmove", preventBehavior, {passive: false});			 											
		}, 1000);
		
		target.addEventListener('touchend', touchend);
		target.addEventListener('touchcancel', touchcancel);											  
	}	
	function touchend(e){
		e.currentTarget.draggable = "true";
		clearTimeout(timeout);					
		e.currentTarget.removeEventListener('touchmove', touchmove);
		container.removeEventListener("touchmove", preventBehavior);
		let y = e.changedTouches[0].clientY;
		let elementAfter = getElementAfter(container, y);					
		dragOrderChange(elementAfter, true, e.currentTarget);				
	}
	function touchcancel(e){
		e.currentTarget.draggable = "true";
		clearTimeout(timeout);
		e.currentTarget.classList.remove('dragging');					
		e.currentTarget.removeEventListener('touchmove', touchmove);
		container.removeEventListener("touchmove", preventBehavior);
	}
	
	function dragstart(e){
		e.currentTarget.draggable = "false";
		e.currentTarget.classList.add("dragging");
	}
	function dragend(e){					
		e.stopPropagation();
		e.preventDefault();
		e.currentTarget.draggable = "true";
		let y = e.clientY;
		let elementAfter = getElementAfter(container, y);
		dragOrderChange(elementAfter, true, e.currentTarget);
	} 
	function dragOver(e) {					
		e.preventDefault();
		let y = e.clientY;
		let elementAfter = getElementAfter(container, y);
		dragOrderChange(elementAfter);
	}

	function actionQuickSettingsDraggable(checked){		
		if(checked){
			draggables = Array.from(gradioApp().querySelectorAll('#quicksettings_overflow_container > div:not(.dragging)'));						
			gradioApp().addEventListener('drop', preventBehavior);			
		}else{			
			gradioApp().removeEventListener('drop', preventBehavior);			
		}
		
		gradioApp().querySelectorAll('#quicksettings_overflow_container > div').forEach(function (elem){
			elem.draggable = checked;
			if(checked){
							
				elem.addEventListener('touchstart', touchstart);
				elem.addEventListener('dragstart', dragstart);
				elem.addEventListener('dragend', dragend);
				elem.addEventListener('dragover', dragOver);
				
			}else{
				
				elem.removeEventListener('touchstart', touchstart, false);
				elem.removeEventListener('touchend', touchend, false);
				elem.removeEventListener('touchcancel', touchcancel, false);
				elem.removeEventListener('touchmove', touchmove, false);
				elem.removeEventListener('dragstart', dragstart, false);
				elem.removeEventListener('dragend', dragend, false);
				elem.removeEventListener('dragover', dragOver, false);
			}
		})
	}
	
	gradioApp().querySelector('#quicksettings_draggable').addEventListener('click', function (e) {
		if (e.target && e.target.matches("input[type='checkbox']")) {
			actionQuickSettingsDraggable(e.target.checked);
		}
	})
	

	updateOpStyles();
	
	
	/* anapnoe ui end */	
})

onOptionsChanged(function(){
    var elem = gradioApp().getElementById('sd_checkpoint_hash')
    var sd_checkpoint_hash = opts.sd_checkpoint_hash || ""
    var shorthash = sd_checkpoint_hash.substring(0,10)

	if(elem && elem.textContent != shorthash){
	    elem.textContent = shorthash
	    elem.title = sd_checkpoint_hash
	    elem.href = "https://google.com/search?q=" + sd_checkpoint_hash
	}
})

let txt2img_textarea, img2img_textarea = undefined;
let wait_time = 800
let token_timeouts = {};

function update_txt2img_tokens(...args) {
	update_token_counter("txt2img_token_button")
	if (args.length == 2)
		return args[0]
	return args;
}

function update_img2img_tokens(...args) {
	update_token_counter("img2img_token_button")
	if (args.length == 2)
		return args[0]
	return args;
}

function update_token_counter(button_id) {
	if (token_timeouts[button_id])
		clearTimeout(token_timeouts[button_id]);
	token_timeouts[button_id] = setTimeout(() => gradioApp().getElementById(button_id)?.click(), wait_time);
}

function restart_reload(){
	let bg_color = window.getComputedStyle(gradioApp().querySelector("#header-top")).getPropertyValue('--ae-main-bg-color');
	let primary_color = window.getComputedStyle(gradioApp().querySelector(".icon-info")).getPropertyValue('--ae-primary-color');
	let panel_color = window.getComputedStyle(gradioApp().querySelector(".gradio-box")).getPropertyValue('--ae-panel-bg-color');
	
	localStorage.setItem("bg_color", bg_color);
	localStorage.setItem("primary_color", primary_color);
	localStorage.setItem("panel_color", panel_color);
	
	if(localStorage.hasOwnProperty('bg_color')){
		bg_color = localStorage.getItem("bg_color");
		primary_color = localStorage.getItem("primary_color");
		panel_color = localStorage.getItem("panel_color");	
	}
	
	document.body.style.backgroundColor = bg_color;

	let style = document.createElement('style');
	style.type = 'text/css';
	style.innerHTML = '.loader{position:absolute;top:50vh;left:50vw;height:60px;width:160px;margin:0;-webkit-transform:translate(-50%,-50%);transform:translate(-50%,-50%)} .circles{position:absolute;left:-5px;top:0;height:60px;width:180px} .circles span{position:absolute;top:25px;height:12px;width:12px;border-radius:12px;background-color:'+panel_color+'} .circles span.one{right:80px} .circles span.two{right:40px} .circles span.three{right:0px} .circles{-webkit-animation:animcircles 0.5s infinite linear;animation:animcircles 0.5s infinite linear} @-webkit-keyframes animcircles{0%{-webkit-transform:translate(0px,0px);transform:translate(0px,0px)}100%{-webkit-transform:translate(-40px,0px);transform:translate(-40px,0px)}} @keyframes animcircles{0%{-webkit-transform:translate(0px,0px);transform:translate(0px,0px)}100%{-webkit-transform:translate(-40px,0px);transform:translate(-40px,0px)}} .pacman{position:absolute;left:0;top:0;height:60px;width:60px} .pacman .eye{position:absolute;top:10px;left:30px;height:7px;width:7px;border-radius:7px;background-color:'+bg_color+'} .pacman span{position:absolute;top:0;left:0;height:60px;width:60px} .pacman span::before{content:"";position:absolute;left:0;height:30px;width:60px;background-color:'+primary_color+'} .pacman .top::before{top:0;border-radius:60px 60px 0px 0px} .pacman .bottom::before{bottom:0;border-radius:0px 0px 60px 60px} .pacman .left::before{bottom:0;height:60px;width:30px;border-radius:60px 0px 0px 60px} .pacman .top{-webkit-animation:animtop 0.5s infinite;animation:animtop 0.5s infinite} @-webkit-keyframes animtop{0%,100%{-webkit-transform:rotate(0deg);transform:rotate(0deg)}50%{-webkit-transform:rotate(-45deg);transform:rotate(-45deg)}} @keyframes animtop{0%,100%{-webkit-transform:rotate(0deg);transform:rotate(0deg)}50%{-webkit-transform:rotate(-45deg);transform:rotate(-45deg)}} .pacman .bottom{-webkit-animation:animbottom 0.5s infinite;animation:animbottom 0.5s infinite} @-webkit-keyframes animbottom{0%,100%{-webkit-transform:rotate(0deg);transform:rotate(0deg)}50%{-webkit-transform:rotate(45deg);transform:rotate(45deg)}} @keyframes animbottom{0%,100%{-webkit-transform:rotate(0deg);transform:rotate(0deg)}50%{-webkit-transform:rotate(45deg);transform:rotate(45deg)}}';
	
	document.getElementsByTagName('head')[0].appendChild(style);
    document.body.innerHTML='<div class="loader"><div class="circles"><span class="one"></span><span class="two"></span><span class="three"></span></div><div class="pacman"><span class="top"></span><span class="bottom"></span><span class="left"></span><div class="eye"></div></div></div>';
	

    setTimeout(function(){location.reload()},2000)

    return []
}

// Simulate an `input` DOM event for Gradio Textbox component. Needed after you edit its contents in javascript, otherwise your edits
// will only visible on web page and not sent to python.
function updateInput(target){
	let e = new Event("input", { bubbles: true })
	Object.defineProperty(e, "target", {value: target})
	target.dispatchEvent(e);
}

var desiredCheckpointName = null;
function selectCheckpoint(name){
    desiredCheckpointName = name;
    gradioApp().getElementById('change_checkpoint').click()
}

function currentImg2imgSourceResolution(_, _, scaleBy){
    var img = gradioApp().querySelector('#mode_img2img > div[style="display: block;"] img')
    return img ? [img.naturalWidth, img.naturalHeight, scaleBy] : [0, 0, scaleBy]
}

function updateImg2imgResizeToTextAfterChangingImage(){
    // At the time this is called from gradio, the image has no yet been replaced.
    // There may be a better solution, but this is simple and straightforward so I'm going with it.

    setTimeout(function() {
        gradioApp().getElementById('img2img_update_resize_to').click()
    }, 500);

    return []
}

document.addEventListener('readystatechange', function (e) {		
	document.body.style.display = "none";
	if(localStorage.hasOwnProperty('bg_color')){
		document.getElementsByTagName("html")[0].style.backgroundColor = localStorage.getItem("bg_color");
		document.body.style.backgroundColor = localStorage.getItem("bg_color");
	}
})

window.onload = function() {
	document.getElementsByTagName("html")[0].style.backgroundColor = localStorage.getItem("bg_color");
	document.body.style.backgroundColor = localStorage.getItem("bg_color");
	document.body.style.display = "none";
	document.body.classList.add("dark");
	setTimeout(function(){document.body.style.display = "block";},1000)

}

<|MERGE_RESOLUTION|>--- conflicted
+++ resolved
@@ -1,18 +1,11 @@
 // various functions for interaction with ui.py not large enough to warrant putting them in separate files
 function set_theme(theme){
-<<<<<<< HEAD
 	/*     
 	gradioURL = window.location.href
     if (!gradioURL.includes('?__theme=')) {
       window.location.replace(gradioURL + '?__theme=' + theme);
     } 
 	*/
-=======
-/*     var gradioURL = window.location.href
-    if (!gradioURL.includes('?__theme=')) {
-      window.location.replace(gradioURL + '?__theme=' + theme);
-    } */
->>>>>>> 8ea43f4f
 }
 
 function all_gallery_buttons() {
@@ -300,15 +293,9 @@
     return args_to_array(arguments);
 }
 
-<<<<<<< HEAD
-let selectedTabItemId = "tab_txt2img";							   
-opts = {}
-=======
-
 let selectedTabItemId = "tab_txt2img";									   
 let opts = {}
 
->>>>>>> 8ea43f4f
 onUiUpdate(function(){
 	if(Object.keys(opts).length != 0) return;
 
