// various functions for interaction with ui.py not large enough to warrant putting them in separate files

function set_theme(theme) {
    var gradioURL = window.location.href;
    if (!gradioURL.includes('?__theme=')) {
        window.location.replace(gradioURL + '?__theme=' + theme);
    }
}

function all_gallery_buttons() {
    var allGalleryButtons = gradioApp().querySelectorAll('[style="display: block;"].tabitem div[id$=_gallery].gradio-gallery .thumbnails > .thumbnail-item.thumbnail-small');
    var visibleGalleryButtons = [];
    allGalleryButtons.forEach(function(elem) {
        if (elem.parentElement.offsetParent) {
            visibleGalleryButtons.push(elem);
        }
    });
    return visibleGalleryButtons;
}

function selected_gallery_button() {
    var allCurrentButtons = gradioApp().querySelectorAll('[style="display: block;"].tabitem div[id$=_gallery].gradio-gallery .thumbnail-item.thumbnail-small.selected');
    var visibleCurrentButton = null;
    allCurrentButtons.forEach(function(elem) {
        if (elem.parentElement.offsetParent) {
            visibleCurrentButton = elem;
        }
    });
    return visibleCurrentButton;
}

function selected_gallery_index() {
    var buttons = all_gallery_buttons();
    var button = selected_gallery_button();

    var result = -1;
    buttons.forEach(function(v, i) {
        if (v == button) {
            result = i;
        }
    });

    return result;
}

function extract_image_from_gallery(gallery) {
    if (gallery.length == 0) {
        return [null];
    }
    if (gallery.length == 1) {
        return [gallery[0]];
    }

    var index = selected_gallery_index();

    if (index < 0 || index >= gallery.length) {
        // Use the first image in the gallery as the default
        index = 0;
    }

    return [gallery[index]];
}

window.args_to_array = Array.from; // Compatibility with e.g. extensions that may expect this to be around

function switch_to_txt2img() {
    gradioApp().querySelector('#tabs').querySelectorAll('button')[0].click();

    return Array.from(arguments);
}

function switch_to_img2img_tab(no) {
    gradioApp().querySelector('#tabs').querySelectorAll('button')[1].click();
    gradioApp().getElementById('mode_img2img').querySelectorAll('button')[no].click();
}
function switch_to_img2img() {
    switch_to_img2img_tab(0);
    return Array.from(arguments);
}

function switch_to_sketch() {
    switch_to_img2img_tab(1);
    return Array.from(arguments);
}

function switch_to_inpaint() {
    switch_to_img2img_tab(2);
    return Array.from(arguments);
}

function switch_to_inpaint_sketch() {
    switch_to_img2img_tab(3);
    return Array.from(arguments);
}

function switch_to_extras() {
    gradioApp().querySelector('#tabs').querySelectorAll('button')[2].click();

    return Array.from(arguments);
}

function get_tab_index(tabId) {
    let buttons = gradioApp().getElementById(tabId).querySelector('div').querySelectorAll('button');
    for (let i = 0; i < buttons.length; i++) {
        if (buttons[i].classList.contains('selected')) {
            return i;
        }
    }
    return 0;
}

function create_tab_index_args(tabId, args) {
    var res = Array.from(args);
    res[0] = get_tab_index(tabId);
    return res;
}

function get_img2img_tab_index() {
    let res = Array.from(arguments);
    res.splice(-2);
    res[0] = get_tab_index('mode_img2img');
    return res;
}

function create_submit_args(args) {
    var res = Array.from(args);

    // As it is currently, txt2img and img2img send back the previous output args (txt2img_gallery, generation_info, html_info) whenever you generate a new image.
    // This can lead to uploading a huge gallery of previously generated images, which leads to an unnecessary delay between submitting and beginning to generate.
    // I don't know why gradio is sending outputs along with inputs, but we can prevent sending the image gallery here, which seems to be an issue for some.
    // If gradio at some point stops sending outputs, this may break something
    if (Array.isArray(res[res.length - 3])) {
        res[res.length - 3] = null;
    }

    return res;
}

function showSubmitButtons(tabname, show) {
    gradioApp().getElementById(tabname + '_interrupt').style.display = show ? "none" : "block";
    gradioApp().getElementById(tabname + '_skip').style.display = show ? "none" : "block";
}

function showRestoreProgressButton(tabname, show) {
    var button = gradioApp().getElementById(tabname + "_restore_progress");
    if (!button) return;

    button.style.display = show ? "flex" : "none";
}

function submit() {
    showSubmitButtons('txt2img', false);

    var id = randomId();
    localStorage.setItem("txt2img_task_id", id);

    requestProgress(id, gradioApp().getElementById('txt2img_gallery_container'), gradioApp().getElementById('txt2img_gallery'), function() {
        showSubmitButtons('txt2img', true);
        localStorage.removeItem("txt2img_task_id");
        showRestoreProgressButton('txt2img', false);
    });

    var res = create_submit_args(arguments);

    res[0] = id;

    return res;
}

function submit_img2img() {
    showSubmitButtons('img2img', false);

    var id = randomId();
    localStorage.setItem("img2img_task_id", id);

    requestProgress(id, gradioApp().getElementById('img2img_gallery_container'), gradioApp().getElementById('img2img_gallery'), function() {
        showSubmitButtons('img2img', true);
        localStorage.removeItem("img2img_task_id");
        showRestoreProgressButton('img2img', false);
    });

    var res = create_submit_args(arguments);

    res[0] = id;
    res[1] = get_tab_index('mode_img2img');

    return res;
}

function restoreProgressTxt2img() {
    showRestoreProgressButton("txt2img", false);
    var id = localStorage.getItem("txt2img_task_id");

    id = localStorage.getItem("txt2img_task_id");

    if (id) {
        requestProgress(id, gradioApp().getElementById('txt2img_gallery_container'), gradioApp().getElementById('txt2img_gallery'), function() {
            showSubmitButtons('txt2img', true);
        }, null, 0);
    }

    return id;
}

function restoreProgressImg2img() {
    showRestoreProgressButton("img2img", false);

    var id = localStorage.getItem("img2img_task_id");

    if (id) {
        requestProgress(id, gradioApp().getElementById('img2img_gallery_container'), gradioApp().getElementById('img2img_gallery'), function() {
            showSubmitButtons('img2img', true);
        }, null, 0);
    }

    return id;
}


onUiLoaded(function() {
    showRestoreProgressButton('txt2img', localStorage.getItem("txt2img_task_id"));
    showRestoreProgressButton('img2img', localStorage.getItem("img2img_task_id"));
});


function modelmerger() {
    var id = randomId();
    requestProgress(id, gradioApp().getElementById('modelmerger_results_panel'), null, function() {});

    var res = create_submit_args(arguments);
    res[0] = id;
    return res;
}


function ask_for_style_name(_, prompt_text, negative_prompt_text) {
    var name_ = prompt('Style name:');
    return [name_, prompt_text, negative_prompt_text];
}

function confirm_clear_prompt(prompt, negative_prompt) {
    if (confirm("Delete prompt?")) {
        prompt = "";
        negative_prompt = "";
<<<<<<< HEAD
    }

    return [prompt, negative_prompt];
}


var promptTokecountUpdateFuncs = {};

function recalculatePromptTokens(name) {
    if (promptTokecountUpdateFuncs[name]) {
        promptTokecountUpdateFuncs[name]();
=======
>>>>>>> 68f336bd
    }

<<<<<<< HEAD
function recalculate_prompts_txt2img() {
    recalculatePromptTokens('txt2img_prompt');
    recalculatePromptTokens('txt2img_neg_prompt');
    return Array.from(arguments);
}

function recalculate_prompts_img2img() {
    recalculatePromptTokens('img2img_prompt');
    recalculatePromptTokens('img2img_neg_prompt');
    return Array.from(arguments);
}
=======
    return [prompt, negative_prompt];
}

>>>>>>> 68f336bd

var opts = {};
onAfterUiUpdate(function() {
    if (Object.keys(opts).length != 0) return;

<<<<<<< HEAD
var opts = {};
onUiUpdate(function() {
    if (Object.keys(opts).length != 0) return;

    var json_elem = gradioApp().getElementById('settings_json');
    if (json_elem == null) return;

    var textarea = json_elem.querySelector('textarea');
    var jsdata = textarea.value;
    opts = JSON.parse(jsdata);

=======
    var json_elem = gradioApp().getElementById('settings_json');
    if (json_elem == null) return;

    var textarea = json_elem.querySelector('textarea');
    var jsdata = textarea.value;
    opts = JSON.parse(jsdata);

>>>>>>> 68f336bd
    executeCallbacks(optionsChangedCallbacks); /*global optionsChangedCallbacks*/

    Object.defineProperty(textarea, 'value', {
        set: function(newValue) {
            var valueProp = Object.getOwnPropertyDescriptor(HTMLTextAreaElement.prototype, 'value');
            var oldValue = valueProp.get.call(textarea);
            valueProp.set.call(textarea, newValue);

            if (oldValue != newValue) {
                opts = JSON.parse(textarea.value);
            }

            executeCallbacks(optionsChangedCallbacks);
        },
        get: function() {
            var valueProp = Object.getOwnPropertyDescriptor(HTMLTextAreaElement.prototype, 'value');
            return valueProp.get.call(textarea);
        }
    });

    json_elem.parentElement.style.display = "none";

<<<<<<< HEAD
    function registerTextarea(id, id_counter, id_button) {
        var prompt = gradioApp().getElementById(id);
        var counter = gradioApp().getElementById(id_counter);
        var textarea = gradioApp().querySelector("#" + id + " > label > textarea");

        if (counter.parentElement == prompt.parentElement) {
            return;
        }

        prompt.parentElement.insertBefore(counter, prompt);
        prompt.parentElement.style.position = "relative";

        promptTokecountUpdateFuncs[id] = function() {
            update_token_counter(id_button);
        };
        textarea.addEventListener("input", promptTokecountUpdateFuncs[id]);
    }

    registerTextarea('txt2img_prompt', 'txt2img_token_counter', 'txt2img_token_button');
    registerTextarea('txt2img_neg_prompt', 'txt2img_negative_token_counter', 'txt2img_negative_token_button');
    registerTextarea('img2img_prompt', 'img2img_token_counter', 'img2img_token_button');
    registerTextarea('img2img_neg_prompt', 'img2img_negative_token_counter', 'img2img_negative_token_button');

    var show_all_pages = gradioApp().getElementById('settings_show_all_pages');
    var settings_tabs = gradioApp().querySelector('#settings div');
    if (show_all_pages && settings_tabs) {
        settings_tabs.appendChild(show_all_pages);
        show_all_pages.onclick = function() {
            gradioApp().querySelectorAll('#settings > div').forEach(function(elem) {
                if (elem.id == "settings_tab_licenses") {
                    return;
                }

=======
    setupTokenCounters();

    var show_all_pages = gradioApp().getElementById('settings_show_all_pages');
    var settings_tabs = gradioApp().querySelector('#settings div');
    if (show_all_pages && settings_tabs) {
        settings_tabs.appendChild(show_all_pages);
        show_all_pages.onclick = function() {
            gradioApp().querySelectorAll('#settings > div').forEach(function(elem) {
                if (elem.id == "settings_tab_licenses") {
                    return;
                }

>>>>>>> 68f336bd
                elem.style.display = "block";
            });
        };
    }
});

onOptionsChanged(function() {
    var elem = gradioApp().getElementById('sd_checkpoint_hash');
    var sd_checkpoint_hash = opts.sd_checkpoint_hash || "";
    var shorthash = sd_checkpoint_hash.substring(0, 10);

    if (elem && elem.textContent != shorthash) {
        elem.textContent = shorthash;
        elem.title = sd_checkpoint_hash;
        elem.href = "https://google.com/search?q=" + sd_checkpoint_hash;
    }
});

let txt2img_textarea, img2img_textarea = undefined;
<<<<<<< HEAD
let wait_time = 800;
let token_timeouts = {};

function update_txt2img_tokens(...args) {
    update_token_counter("txt2img_token_button");
    if (args.length == 2) {
        return args[0];
    }
    return args;
}

function update_img2img_tokens(...args) {
    update_token_counter(
        "img2img_token_button"
    );
    if (args.length == 2) {
        return args[0];
    }
    return args;
}

function update_token_counter(button_id) {
    if (token_timeouts[button_id]) {
        clearTimeout(token_timeouts[button_id]);
    }
    token_timeouts[button_id] = setTimeout(() => gradioApp().getElementById(button_id)?.click(), wait_time);
}

function restart_reload() {
    document.body.innerHTML = '<h1 style="font-family:monospace;margin-top:20%;color:lightgray;text-align:center;">Reloading...</h1>';

    var requestPing = function() {
        requestGet("./internal/ping", {}, function(data) {
            location.reload();
        }, function() {
            setTimeout(requestPing, 500);
        });
    };

=======

function restart_reload() {
    document.body.innerHTML = '<h1 style="font-family:monospace;margin-top:20%;color:lightgray;text-align:center;">Reloading...</h1>';

    var requestPing = function() {
        requestGet("./internal/ping", {}, function(data) {
            location.reload();
        }, function() {
            setTimeout(requestPing, 500);
        });
    };

>>>>>>> 68f336bd
    setTimeout(requestPing, 2000);

    return [];
}

// Simulate an `input` DOM event for Gradio Textbox component. Needed after you edit its contents in javascript, otherwise your edits
// will only visible on web page and not sent to python.
function updateInput(target) {
    let e = new Event("input", {bubbles: true});
    Object.defineProperty(e, "target", {value: target});
    target.dispatchEvent(e);
}


var desiredCheckpointName = null;
function selectCheckpoint(name) {
    desiredCheckpointName = name;
    gradioApp().getElementById('change_checkpoint').click();
}

function currentImg2imgSourceResolution(w, h, scaleBy) {
    var img = gradioApp().querySelector('#mode_img2img > div[style="display: block;"] img');
    return img ? [img.naturalWidth, img.naturalHeight, scaleBy] : [0, 0, scaleBy];
}

function updateImg2imgResizeToTextAfterChangingImage() {
    // At the time this is called from gradio, the image has no yet been replaced.
    // There may be a better solution, but this is simple and straightforward so I'm going with it.

    setTimeout(function() {
        gradioApp().getElementById('img2img_update_resize_to').click();
    }, 500);

    return [];

}



function setRandomSeed(elem_id) {
    var input = gradioApp().querySelector("#" + elem_id + " input");
    if (!input) return [];

    input.value = "-1";
    updateInput(input);
    return [];
}

function switchWidthHeight(tabname) {
    var width = gradioApp().querySelector("#" + tabname + "_width input[type=number]");
    var height = gradioApp().querySelector("#" + tabname + "_height input[type=number]");
    if (!width || !height) return [];

    var tmp = width.value;
    width.value = height.value;
    height.value = tmp;

    updateInput(width);
    updateInput(height);
    return [];
}<|MERGE_RESOLUTION|>--- conflicted
+++ resolved
@@ -242,49 +242,16 @@
     if (confirm("Delete prompt?")) {
         prompt = "";
         negative_prompt = "";
-<<<<<<< HEAD
     }
 
     return [prompt, negative_prompt];
 }
 
-
-var promptTokecountUpdateFuncs = {};
-
-function recalculatePromptTokens(name) {
-    if (promptTokecountUpdateFuncs[name]) {
-        promptTokecountUpdateFuncs[name]();
-=======
->>>>>>> 68f336bd
-    }
-
-<<<<<<< HEAD
-function recalculate_prompts_txt2img() {
-    recalculatePromptTokens('txt2img_prompt');
-    recalculatePromptTokens('txt2img_neg_prompt');
-    return Array.from(arguments);
-}
-
-function recalculate_prompts_img2img() {
-    recalculatePromptTokens('img2img_prompt');
-    recalculatePromptTokens('img2img_neg_prompt');
-    return Array.from(arguments);
-}
-=======
-    return [prompt, negative_prompt];
-}
-
->>>>>>> 68f336bd
 
 var opts = {};
 onAfterUiUpdate(function() {
     if (Object.keys(opts).length != 0) return;
 
-<<<<<<< HEAD
-var opts = {};
-onUiUpdate(function() {
-    if (Object.keys(opts).length != 0) return;
-
     var json_elem = gradioApp().getElementById('settings_json');
     if (json_elem == null) return;
 
@@ -292,15 +259,6 @@
     var jsdata = textarea.value;
     opts = JSON.parse(jsdata);
 
-=======
-    var json_elem = gradioApp().getElementById('settings_json');
-    if (json_elem == null) return;
-
-    var textarea = json_elem.querySelector('textarea');
-    var jsdata = textarea.value;
-    opts = JSON.parse(jsdata);
-
->>>>>>> 68f336bd
     executeCallbacks(optionsChangedCallbacks); /*global optionsChangedCallbacks*/
 
     Object.defineProperty(textarea, 'value', {
@@ -323,29 +281,7 @@
 
     json_elem.parentElement.style.display = "none";
 
-<<<<<<< HEAD
-    function registerTextarea(id, id_counter, id_button) {
-        var prompt = gradioApp().getElementById(id);
-        var counter = gradioApp().getElementById(id_counter);
-        var textarea = gradioApp().querySelector("#" + id + " > label > textarea");
-
-        if (counter.parentElement == prompt.parentElement) {
-            return;
-        }
-
-        prompt.parentElement.insertBefore(counter, prompt);
-        prompt.parentElement.style.position = "relative";
-
-        promptTokecountUpdateFuncs[id] = function() {
-            update_token_counter(id_button);
-        };
-        textarea.addEventListener("input", promptTokecountUpdateFuncs[id]);
-    }
-
-    registerTextarea('txt2img_prompt', 'txt2img_token_counter', 'txt2img_token_button');
-    registerTextarea('txt2img_neg_prompt', 'txt2img_negative_token_counter', 'txt2img_negative_token_button');
-    registerTextarea('img2img_prompt', 'img2img_token_counter', 'img2img_token_button');
-    registerTextarea('img2img_neg_prompt', 'img2img_negative_token_counter', 'img2img_negative_token_button');
+    setupTokenCounters();
 
     var show_all_pages = gradioApp().getElementById('settings_show_all_pages');
     var settings_tabs = gradioApp().querySelector('#settings div');
@@ -357,20 +293,6 @@
                     return;
                 }
 
-=======
-    setupTokenCounters();
-
-    var show_all_pages = gradioApp().getElementById('settings_show_all_pages');
-    var settings_tabs = gradioApp().querySelector('#settings div');
-    if (show_all_pages && settings_tabs) {
-        settings_tabs.appendChild(show_all_pages);
-        show_all_pages.onclick = function() {
-            gradioApp().querySelectorAll('#settings > div').forEach(function(elem) {
-                if (elem.id == "settings_tab_licenses") {
-                    return;
-                }
-
->>>>>>> 68f336bd
                 elem.style.display = "block";
             });
         };
@@ -390,34 +312,6 @@
 });
 
 let txt2img_textarea, img2img_textarea = undefined;
-<<<<<<< HEAD
-let wait_time = 800;
-let token_timeouts = {};
-
-function update_txt2img_tokens(...args) {
-    update_token_counter("txt2img_token_button");
-    if (args.length == 2) {
-        return args[0];
-    }
-    return args;
-}
-
-function update_img2img_tokens(...args) {
-    update_token_counter(
-        "img2img_token_button"
-    );
-    if (args.length == 2) {
-        return args[0];
-    }
-    return args;
-}
-
-function update_token_counter(button_id) {
-    if (token_timeouts[button_id]) {
-        clearTimeout(token_timeouts[button_id]);
-    }
-    token_timeouts[button_id] = setTimeout(() => gradioApp().getElementById(button_id)?.click(), wait_time);
-}
 
 function restart_reload() {
     document.body.innerHTML = '<h1 style="font-family:monospace;margin-top:20%;color:lightgray;text-align:center;">Reloading...</h1>';
@@ -430,20 +324,6 @@
         });
     };
 
-=======
-
-function restart_reload() {
-    document.body.innerHTML = '<h1 style="font-family:monospace;margin-top:20%;color:lightgray;text-align:center;">Reloading...</h1>';
-
-    var requestPing = function() {
-        requestGet("./internal/ping", {}, function(data) {
-            location.reload();
-        }, function() {
-            setTimeout(requestPing, 500);
-        });
-    };
-
->>>>>>> 68f336bd
     setTimeout(requestPing, 2000);
 
     return [];
