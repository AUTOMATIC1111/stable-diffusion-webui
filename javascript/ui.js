--- conflicted
+++ resolved
@@ -1,13 +1,7 @@
 // various functions for interaction with ui.py not large enough to warrant putting them in separate files
-<<<<<<< HEAD
 function set_theme(theme) {
   /*     
 	gradioURL = window.location.href
-=======
-
-function set_theme(theme){
-    var gradioURL = window.location.href
->>>>>>> b08500ce
     if (!gradioURL.includes('?__theme=')) {
       window.location.replace(gradioURL + '?__theme=' + theme);
     } 
@@ -62,11 +56,7 @@
     return [gallery[0]];
   }
 
-<<<<<<< HEAD
   var index = selected_gallery_index();
-=======
-    var index = selected_gallery_index()
->>>>>>> b08500ce
 
   if (index < 0 || index >= gallery.length) {
     // Use the first image in the gallery as the default
@@ -76,21 +66,12 @@
   return [gallery[index]];
 }
 
-<<<<<<< HEAD
 function args_to_array(args) {
   var res = [];
   for (var i = 0; i < args.length; i++) {
     res.push(args[i]);
   }
   return res;
-=======
-function args_to_array(args){
-    var res = []
-    for(var i=0;i<args.length;i++){
-        res.push(args[i])
-    }
-    return res
->>>>>>> b08500ce
 }
 
 function switch_to_txt2img() {
@@ -173,7 +154,6 @@
   return res;
 }
 
-<<<<<<< HEAD
 function create_submit_args(args) {
   var res = [];
   for (var i = 0; i < args.length; i++) {
@@ -189,23 +169,6 @@
   }
 
   return res;
-=======
-function create_submit_args(args){
-    var res = []
-    for(var i=0;i<args.length;i++){
-        res.push(args[i])
-    }
-
-    // As it is currently, txt2img and img2img send back the previous output args (txt2img_gallery, generation_info, html_info) whenever you generate a new image.
-    // This can lead to uploading a huge gallery of previously generated images, which leads to an unnecessary delay between submitting and beginning to generate.
-    // I don't know why gradio is sending outputs along with inputs, but we can prevent sending the image gallery here, which seems to be an issue for some.
-    // If gradio at some point stops sending outputs, this may break something
-    if(Array.isArray(res[res.length - 3])){
-        res[res.length - 3] = null
-    }
-
-    return res
->>>>>>> b08500ce
 }
 
 function showSubmitButtons(tabname, show) {
@@ -217,15 +180,9 @@
     : "block";
 }
 
-<<<<<<< HEAD
 function showRestoreProgressButton(tabname, show) {
   var button = gradioApp().getElementById(tabname + "_restore_progress");
   if (!button) return;
-=======
-function showRestoreProgressButton(tabname, show){
-    var button = gradioApp().getElementById(tabname + "_restore_progress")
-    if(! button) return
->>>>>>> b08500ce
 
   button.style.display = show ? "flex" : "none";
 }
@@ -357,13 +314,7 @@
   return [prompt, negative_prompt];
 }
 
-<<<<<<< HEAD
 promptTokecountUpdateFuncs = {};
-=======
-function restoreProgressTxt2img(){
-    showRestoreProgressButton("txt2img", false)
-    var id = localStorage.getItem("txt2img_task_id")
->>>>>>> b08500ce
 
 function recalculatePromptTokens(name) {
   if (promptTokecountUpdateFuncs[name]) {
@@ -383,18 +334,11 @@
   return args_to_array(arguments);
 }
 
-<<<<<<< HEAD
 function recalculate_prompts_inpaint() {
   recalculatePromptTokens("img2img_prompt");
   recalculatePromptTokens("img2img_neg_prompt");
   return args_to_array(arguments);
 }
-=======
-function restoreProgressImg2img(){
-    showRestoreProgressButton("img2img", false)
-    
-    var id = localStorage.getItem("img2img_task_id")
->>>>>>> b08500ce
 
 let selectedTabItemId = "tab_txt2img";
 let opts = {};
@@ -550,16 +494,9 @@
 
         let dir = flexDir == "row-reverse" ? -1.0 : 1.0;
 
-<<<<<<< HEAD
         let x = e.clientX;
         let y = e.clientY;
         let leftWidth = leftSide.getBoundingClientRect().width;
-=======
-function ask_for_style_name(_, prompt_text, negative_prompt_text) {
-    var name_ = prompt('Style name:')
-    return [name_, prompt_text, negative_prompt_text]
-}
->>>>>>> b08500ce
 
         function mouseMoveHandler(e) {
           resizer.style.cursor = "col-resize";
@@ -577,6 +514,7 @@
           rightSide.style.pointerEvents = "none";
           //window.dispatchEvent(resizeEvent);
         }
+
 
         function mouseUpHandler() {
           resizer.style.removeProperty("cursor");
@@ -588,6 +526,30 @@
           container.removeEventListener("mousemove", mouseMoveHandler);
           container.removeEventListener("mouseup", mouseUpHandler);
           //window.dispatchEvent(resizeEvent);
+      
+		prompt.parentElement.insertBefore(counter, prompt)
+        prompt.parentElement.style.position = "relative"
+
+		promptTokecountUpdateFuncs[id] = function(){ update_token_counter(id_button); }
+		textarea.addEventListener("input", promptTokecountUpdateFuncs[id]);
+    }
+
+    registerTextarea('txt2img_prompt', 'txt2img_token_counter', 'txt2img_token_button')
+    registerTextarea('txt2img_neg_prompt', 'txt2img_negative_token_counter', 'txt2img_negative_token_button')
+    registerTextarea('img2img_prompt', 'img2img_token_counter', 'img2img_token_button')
+    registerTextarea('img2img_neg_prompt', 'img2img_negative_token_counter', 'img2img_negative_token_button')
+
+    var show_all_pages = gradioApp().getElementById('settings_show_all_pages')
+    var settings_tabs = gradioApp().querySelector('#settings div')
+    if(show_all_pages && settings_tabs){
+        settings_tabs.appendChild(show_all_pages)
+        show_all_pages.onclick = function(){
+            gradioApp().querySelectorAll('#settings > div').forEach(function(elem){
+                if(elem.id == "settings_tab_licenses")
+                    return;
+
+                elem.style.display = "block";
+            })
         }
 
         container.addEventListener("mousemove", mouseMoveHandler);
@@ -611,7 +573,6 @@
       });
     });
 
-<<<<<<< HEAD
   // set this globally
   //let selectedTabItemId = "tab_txt2img";
   /* switch tab item from instance button, this is the only method that works i havent found a workaround yet */
@@ -1092,14 +1053,6 @@
           "){display:block;}";
       }
     });
-=======
-var opts = {}
-onUiUpdate(function(){
-	if(Object.keys(opts).length != 0) return;
-
-	var json_elem = gradioApp().getElementById('settings_json')
-	if(json_elem == null) return;
->>>>>>> b08500ce
 
     tabOpsSave(setting_ui_hidden_tabs);
     tabsHeaderChange();
@@ -1781,7 +1734,6 @@
       elem.addEventListener("drop", drop2View);
     });
 
-<<<<<<< HEAD
   // function that gets the element next of cursor/touch
   function getElementAfter(container, y) {
     return draggables.reduce(
@@ -1792,19 +1744,6 @@
           return { offset: offset, element: child };
         } else {
           return closest;
-=======
-    var show_all_pages = gradioApp().getElementById('settings_show_all_pages')
-    var settings_tabs = gradioApp().querySelector('#settings div')
-    if(show_all_pages && settings_tabs){
-        settings_tabs.appendChild(show_all_pages)
-        show_all_pages.onclick = function(){
-            gradioApp().querySelectorAll('#settings > div').forEach(function(elem){
-                if(elem.id == "settings_tab_licenses")
-                    return;
-
-                elem.style.display = "block";
-            })
->>>>>>> b08500ce
         }
       },
       { offset: Number.NEGATIVE_INFINITY }
@@ -1827,7 +1766,6 @@
       }
     }
 
-<<<<<<< HEAD
     if (isComplete) {
       if (elementAfter == null) {
         container.append(delem);
@@ -1960,12 +1898,6 @@
 
   /* anapnoe ui end */
 });
-=======
-onOptionsChanged(function(){
-    var elem = gradioApp().getElementById('sd_checkpoint_hash')
-    var sd_checkpoint_hash = opts.sd_checkpoint_hash || ""
-    var shorthash = sd_checkpoint_hash.substring(0,10)
->>>>>>> b08500ce
 
 onOptionsChanged(function () {
   var elem = gradioApp().getElementById("sd_checkpoint_hash");
@@ -2004,7 +1936,7 @@
   );
 }
 
-<<<<<<< HEAD
+
 function restart_reload() {
   let bg_color = window
     .getComputedStyle(gradioApp().querySelector("#header-top"))
@@ -2016,6 +1948,8 @@
     .getComputedStyle(gradioApp().querySelector(".gradio-box"))
     .getPropertyValue("--ae-panel-bg-color");
 
+
+
   localStorage.setItem("bg_color", bg_color);
   localStorage.setItem("primary_color", primary_color);
   localStorage.setItem("panel_color", panel_color);
@@ -2043,15 +1977,6 @@
   document.body.innerHTML =
     '<div class="loader"><div class="circles"><span class="one"></span><span class="two"></span><span class="three"></span></div><div class="pacman"><span class="top"></span><span class="bottom"></span><span class="left"></span><div class="eye"></div></div></div>';
 
-  setTimeout(function () {
-    location.reload();
-  }, 2000);
-
-  return [];
-=======
-function restart_reload(){
-    document.body.innerHTML='<h1 style="font-family:monospace;margin-top:20%;color:lightgray;text-align:center;">Reloading...</h1>';
-
     var requestPing = function(){
         requestGet("./internal/ping", {}, function(data){
             location.reload();
@@ -2059,11 +1984,10 @@
             setTimeout(requestPing, 500);
         })
     }
-
-    setTimeout(requestPing, 2000);
-
-    return []
->>>>>>> b08500ce
+	
+	setTimeout(requestPing, 2000);
+
+  return [];
 }
 
 // Simulate an `input` DOM event for Gradio Textbox component. Needed after you edit its contents in javascript, otherwise your edits
