// attaches listeners to the txt2img and img2img galleries to update displayed generation param text when the image changes

<<<<<<< HEAD
let txt2img_gallery,
  img2img_gallery,
  modal = undefined;
onUiUpdate(function () {
  if (!txt2img_gallery) {
    txt2img_gallery = attachGalleryListeners("txt2img");
  }
  if (!img2img_gallery) {
    img2img_gallery = attachGalleryListeners("img2img");
  }
  /*
	if (!modal) {
		modal = gradioApp().getElementById('lightboxModal')
		modalObserver.observe(modal,  { attributes : true, attributeFilter : ['style'] });
	}
	*/
});

let modalObserver = new MutationObserver(function (mutations) {
  mutations.forEach(function (mutationRecord) {
    let selectedTab = gradioApp().querySelector(
      "#tabs div button.selected"
    )?.innerText;
    if (
      mutationRecord.target.style.display === "none" &&
      (selectedTab === "txt2img" || selectedTab === "img2img")
    )
      gradioApp()
        .getElementById(selectedTab + "_generation_info_button")
        ?.click();
  });
});

function attachGalleryListeners(tab_name) {
  var gallery = gradioApp().querySelector("#" + tab_name + "_gallery");
  gallery?.addEventListener("click", () =>
    gradioApp()
      .getElementById(tab_name + "_generation_info_button")
      ?.click()
  );
  gallery?.addEventListener("keydown", (e) => {
    if (e.keyCode == 37 || e.keyCode == 39)
      // left or right arrow
      gradioApp()
        .getElementById(tab_name + "_generation_info_button")
        .click();
  });
  return gallery;
=======
let txt2img_gallery, img2img_gallery, modal = undefined;
onUiUpdate(function() {
    if (!txt2img_gallery) {
        txt2img_gallery = attachGalleryListeners("txt2img");
    }
    if (!img2img_gallery) {
        img2img_gallery = attachGalleryListeners("img2img");
    }
    if (!modal) {
        modal = gradioApp().getElementById('lightboxModal');
        modalObserver.observe(modal, {attributes: true, attributeFilter: ['style']});
    }
});

let modalObserver = new MutationObserver(function(mutations) {
    mutations.forEach(function(mutationRecord) {
        let selectedTab = gradioApp().querySelector('#tabs div button.selected')?.innerText;
        if (mutationRecord.target.style.display === 'none' && (selectedTab === 'txt2img' || selectedTab === 'img2img')) {
            gradioApp().getElementById(selectedTab + "_generation_info_button")?.click();
        }
    });
});

function attachGalleryListeners(tab_name) {
    var gallery = gradioApp().querySelector('#' + tab_name + '_gallery');
    gallery?.addEventListener('click', () => gradioApp().getElementById(tab_name + "_generation_info_button").click());
    gallery?.addEventListener('keydown', (e) => {
        if (e.keyCode == 37 || e.keyCode == 39) { // left or right arrow
            gradioApp().getElementById(tab_name + "_generation_info_button").click();
        }
    });
    return gallery;
>>>>>>> 20ae71fa
}<|MERGE_RESOLUTION|>--- conflicted
+++ resolved
@@ -1,55 +1,4 @@
 // attaches listeners to the txt2img and img2img galleries to update displayed generation param text when the image changes
-
-<<<<<<< HEAD
-let txt2img_gallery,
-  img2img_gallery,
-  modal = undefined;
-onUiUpdate(function () {
-  if (!txt2img_gallery) {
-    txt2img_gallery = attachGalleryListeners("txt2img");
-  }
-  if (!img2img_gallery) {
-    img2img_gallery = attachGalleryListeners("img2img");
-  }
-  /*
-	if (!modal) {
-		modal = gradioApp().getElementById('lightboxModal')
-		modalObserver.observe(modal,  { attributes : true, attributeFilter : ['style'] });
-	}
-	*/
-});
-
-let modalObserver = new MutationObserver(function (mutations) {
-  mutations.forEach(function (mutationRecord) {
-    let selectedTab = gradioApp().querySelector(
-      "#tabs div button.selected"
-    )?.innerText;
-    if (
-      mutationRecord.target.style.display === "none" &&
-      (selectedTab === "txt2img" || selectedTab === "img2img")
-    )
-      gradioApp()
-        .getElementById(selectedTab + "_generation_info_button")
-        ?.click();
-  });
-});
-
-function attachGalleryListeners(tab_name) {
-  var gallery = gradioApp().querySelector("#" + tab_name + "_gallery");
-  gallery?.addEventListener("click", () =>
-    gradioApp()
-      .getElementById(tab_name + "_generation_info_button")
-      ?.click()
-  );
-  gallery?.addEventListener("keydown", (e) => {
-    if (e.keyCode == 37 || e.keyCode == 39)
-      // left or right arrow
-      gradioApp()
-        .getElementById(tab_name + "_generation_info_button")
-        .click();
-  });
-  return gallery;
-=======
 let txt2img_gallery, img2img_gallery, modal = undefined;
 onUiUpdate(function() {
     if (!txt2img_gallery) {
@@ -57,10 +6,6 @@
     }
     if (!img2img_gallery) {
         img2img_gallery = attachGalleryListeners("img2img");
-    }
-    if (!modal) {
-        modal = gradioApp().getElementById('lightboxModal');
-        modalObserver.observe(modal, {attributes: true, attributeFilter: ['style']});
     }
 });
 
@@ -82,5 +27,4 @@
         }
     });
     return gallery;
->>>>>>> 20ae71fa
 }