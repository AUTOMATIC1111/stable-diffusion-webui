<<<<<<< HEAD
function start_training_textual_inversion() {
  gradioApp().querySelector("#ti_error").innerHTML = "";

  var id = randomId();
  requestProgress(
    id,
    gradioApp().getElementById("ti_output"),
    gradioApp().getElementById("ti_gallery"),
    function () {},
    function (progress) {
      gradioApp().getElementById("ti_progress").innerHTML = progress.textinfo;
    }
  );

  var res = args_to_array(arguments);

  res[0] = id;

  return res;
}
=======



function start_training_textual_inversion() {
    gradioApp().querySelector('#ti_error').innerHTML = '';

    var id = randomId();
    requestProgress(id, gradioApp().getElementById('ti_output'), gradioApp().getElementById('ti_gallery'), function() {}, function(progress) {
        gradioApp().getElementById('ti_progress').innerHTML = progress.textinfo;
    });

    var res = Array.from(arguments);

    res[0] = id;

    return res;
}
>>>>>>> 20ae71fa
<|MERGE_RESOLUTION|>--- conflicted
+++ resolved
@@ -1,28 +1,3 @@
-<<<<<<< HEAD
-function start_training_textual_inversion() {
-  gradioApp().querySelector("#ti_error").innerHTML = "";
-
-  var id = randomId();
-  requestProgress(
-    id,
-    gradioApp().getElementById("ti_output"),
-    gradioApp().getElementById("ti_gallery"),
-    function () {},
-    function (progress) {
-      gradioApp().getElementById("ti_progress").innerHTML = progress.textinfo;
-    }
-  );
-
-  var res = args_to_array(arguments);
-
-  res[0] = id;
-
-  return res;
-}
-=======
-
-
-
 function start_training_textual_inversion() {
     gradioApp().querySelector('#ti_error').innerHTML = '';
 
@@ -36,5 +11,4 @@
     res[0] = id;
 
     return res;
-}
->>>>>>> 20ae71fa
+}