--- conflicted
+++ resolved
@@ -52,7 +52,6 @@
   }
 }
 
-<<<<<<< HEAD
 window.document.addEventListener("dragover", (e) => {
   const target = e.composedPath()[0];
   const imgWrap = target.closest('[data-testid="image"]');
@@ -81,61 +80,7 @@
   e.preventDefault();
   const files = e.dataTransfer.files;
   dropReplaceImage(imgWrap, files);
-=======
-function eventHasFiles(e) {
-    if (!e.dataTransfer || !e.dataTransfer.files) return false;
-    if (e.dataTransfer.files.length > 0) return true;
-    if (e.dataTransfer.items.length > 0 && e.dataTransfer.items[0].kind == "file") return true;
 
-    return false;
-}
-
-function dragDropTargetIsPrompt(target) {
-    if (target?.placeholder && target?.placeholder.indexOf("Prompt") >= 0) return true;
-    if (target?.parentNode?.parentNode?.className?.indexOf("prompt") > 0) return true;
-    return false;
-}
-
-window.document.addEventListener('dragover', e => {
-    const target = e.composedPath()[0];
-    if (!eventHasFiles(e)) return;
-
-    var targetImage = target.closest('[data-testid="image"]');
-    if (!dragDropTargetIsPrompt(target) && !targetImage) return;
-
-    e.stopPropagation();
-    e.preventDefault();
-    e.dataTransfer.dropEffect = 'copy';
-});
-
-window.document.addEventListener('drop', e => {
-    const target = e.composedPath()[0];
-    if (!eventHasFiles(e)) return;
-
-    if (dragDropTargetIsPrompt(target)) {
-        e.stopPropagation();
-        e.preventDefault();
-
-        let prompt_target = get_tab_index('tabs') == 1 ? "img2img_prompt_image" : "txt2img_prompt_image";
-
-        const imgParent = gradioApp().getElementById(prompt_target);
-        const files = e.dataTransfer.files;
-        const fileInput = imgParent.querySelector('input[type="file"]');
-        if (fileInput) {
-            fileInput.files = files;
-            fileInput.dispatchEvent(new Event('change'));
-        }
-    }
-
-    var targetImage = target.closest('[data-testid="image"]');
-    if (targetImage) {
-        e.stopPropagation();
-        e.preventDefault();
-        const files = e.dataTransfer.files;
-        dropReplaceImage(targetImage, files);
-        return;
-    }
->>>>>>> 59419bd6
 });
 
 window.addEventListener("paste", (e) => {
